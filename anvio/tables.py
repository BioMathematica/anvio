--- conflicted
+++ resolved
@@ -10,15 +10,9 @@
 __email__ = "a.murat.eren@gmail.com"
 
 
-<<<<<<< HEAD
 contigs_db_version = "4"
 profile_db_version = "7"
-samples_info_db_version = "1"
-=======
-contigs_db_version = "3"
-profile_db_version = "6"
 samples_info_db_version = "2"
->>>>>>> 651ce99e
 auxiliary_hdf5_db_version = "1"
 
 
