--- conflicted
+++ resolved
@@ -130,13 +130,10 @@
         self.route('/data/phylogeny/generate_tree',            callback=self.generate_tree, method='POST')
         self.route('/data/search_functions',                   callback=self.search_functions, method='POST')
         self.route('/data/get_contigs_stats',                  callback=self.get_contigs_stats)
-<<<<<<< HEAD
         self.route('/data/get_available_structures',           callback=self.get_available_structures)
         self.route('/data/get_structure/<requested_path>',     callback=self.get_structure)
-=======
         self.route('/data/filter_gene_clusters',               callback=self.filter_gene_clusters, method='POST')
         self.route('/data/reroot_tree',                        callback=self.reroot_tree, method='POST')
->>>>>>> e88e5330
 
 
     def run_application(self, ip, port):
@@ -1028,8 +1025,9 @@
 
 
     def get_contigs_stats(self):
-<<<<<<< HEAD
-        return json.dumps({'stats': self.interactive.contigs_stats, 'tables': self.interactive.tables})
+        return json.dumps({'stats': self.interactive.contigs_stats,
+                           'tables': self.interactive.tables,
+                           'human_readable_keys': self.interactive.human_readable_keys})
 
 
     def get_available_structures(self):
@@ -1042,10 +1040,6 @@
 
         response.content_type = 'application/x-pilot;charset=utf-8'
         return tbl[int(requested_path[:-4])]['pdb_content']
-=======
-        return json.dumps({'stats': self.interactive.contigs_stats,
-                           'tables': self.interactive.tables,
-                           'human_readable_keys': self.interactive.human_readable_keys})
 
 
     def filter_gene_clusters(self):
@@ -1070,4 +1064,3 @@
 
         return json.dumps({'newick': tree.write(format=1)})
 
->>>>>>> e88e5330
