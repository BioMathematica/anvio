# -*- coding: utf-8
# pylint: disable=line-too-long
"""
    A module to dealing with genome storages.

    Pangenomic workflow heavily uses this module.

    Ad hoc access to make sene of internal or external genome descriptions is also welcome.
"""

import os
import sys
import copy
import hashlib

import anvio
import anvio.utils as utils
import anvio.dbops as dbops
import anvio.terminal as terminal
import anvio.summarizer as summarizer
import anvio.ccollections as ccollections

from anvio.errors import ConfigError


__author__ = "A. Murat Eren"
__copyright__ = "Copyright 2017, The anvio Project"
__credits__ = []
__license__ = "GPL 3.0"
__version__ = anvio.__version__
__maintainer__ = "A. Murat Eren"
__email__ = "a.murat.eren@gmail.com"


run = terminal.Run()
progress = terminal.Progress()
pp = terminal.pretty_print


class GenomeDescriptions:
    def __init__(self, args=None, run=run, progress=progress):
        self.args = args
        self.run = run
        self.progress = progress

        self.genomes = {}
        self.internal_genomes_dict = None
        self.external_genomes_dict = None

        A = lambda x: self.args.__dict__[x] if x in self.args.__dict__ else None
        self.input_file_for_internal_genomes = A('internal_genomes')
        self.input_file_for_external_genomes = A('external_genomes')
        self.list_hmm_sources = A('list_hmm_sources')          # <<< these two are look out of place, but if the args requests
        self.list_available_gene_names = A('list_available_gene_names') #     for information about HMMs, this is the bets place to set them
        self.gene_caller = A('gene_caller')

        if self.input_file_for_internal_genomes or self.input_file_for_external_genomes:
            self.read_genome_paths_from_input_files()


    def names_check(self):
        i, n = list(self.internal_genomes_dict.keys()), list(self.external_genomes_dict.keys())

        if not i and not n:
            raise ConfigError("You in fact tried to create a genomes storage file without providing any internal or external genome\
                                descriptions! You got 5 anvi'o points for being awesome, but this is not gonna work since you really\
                                need to provide at least one of those descriptions :/")

        if len(i) + len(n) != len(set(i + n)):
            raise ConfigError("Each entry both in internal and external genome descriptions should have a unique 'name'. This does not\
                                seem to be the case with your input :/")


    def read_genome_paths_from_input_files(self):
        """Reads internal and external genome files, populates self.genomes"""

        fields_for_internal_genomes_input = ['name', 'bin_id', 'collection_id', 'profile_db_path', 'contigs_db_path']
        fields_for_external_genomes_input = ['name', 'contigs_db_path']

        self.internal_genomes_dict = utils.get_TAB_delimited_file_as_dictionary(self.input_file_for_internal_genomes, expected_fields=fields_for_internal_genomes_input) if self.input_file_for_internal_genomes else {}
        self.external_genomes_dict = utils.get_TAB_delimited_file_as_dictionary(self.input_file_for_external_genomes, expected_fields=fields_for_external_genomes_input) if self.input_file_for_external_genomes else {}


    def list_HMM_info_and_quit(self):
        hmm_sources_in_all_genomes = self.get_HMM_sources_common_to_all_genomes(dont_raise=True)

        if self.list_hmm_sources:
            self.run.warning(None, 'HMM SOURCES COMMON TO ALL %d GENOMES' % (len(self.genomes)), lc='yellow')
            for source in hmm_sources_in_all_genomes:
                s = list(self.genomes.values())[0]['hmm_sources_info'][source]
                self.run.info_single('%s [type: %s] [num genes: %d]' % (source, s['search_type'], len(s['genes'])))
            sys.exit(0)

        if self.list_available_gene_names:
            self.run.warning(None, 'GENES IN HMM SOURCES COMMON TO ALL %d GENOMES' % (len(self.genomes)), lc='yellow')
            for source in hmm_sources_in_all_genomes:
                s = list(self.genomes.values())[0]['hmm_sources_info'][source]
                self.run.info_single('%s [type: %s]: %s' % (source, s['search_type'], ', '.join(sorted(s['genes']))), nl_after = 2)
            sys.exit(0)


    def get_HMM_sources_common_to_all_genomes(self, dont_raise=False):
        """Returns True if all HMM sources in all genomes are comparable"""
        hmm_sources_found = set([])
        for genome_name in self.genomes:
            [hmm_sources_found.add(s) for s in self.genomes[genome_name]['hmm_sources_info'].keys()]

        # find out hmm_sources that occur in all genomes
        hmm_sources_in_all_genomes = copy.deepcopy(hmm_sources_found)
        for genome_name in self.genomes:
            for hmm_source in hmm_sources_found:
                if hmm_source not in self.genomes[genome_name]['hmm_sources_info'] and hmm_source in hmm_sources_in_all_genomes:
                    hmm_sources_in_all_genomes.remove(hmm_source)

        if not len(hmm_sources_in_all_genomes):
            if dont_raise:
                return None

            raise ConfigError("There are no HMM sources among your external genomes that occur in every genome :/")

        return hmm_sources_in_all_genomes


    def load_genomes_descriptions(self, skip_functions=False, init=True):
        """Load genome descriptions from int/ext genome dictionaries"""

        # start with a sanity check to make sure name are distinct
        self.names_check()

        self.internal_genome_names = list(self.internal_genomes_dict.keys())
        self.external_genome_names = list(self.external_genomes_dict.keys())

        # convert relative paths to absolute paths and MERGE internal and external genomes into self.genomes:
        for source, input_file in [(self.external_genomes_dict, self.input_file_for_external_genomes), (self.internal_genomes_dict, self.input_file_for_internal_genomes)]:
            for genome_name in source:
                self.genomes[genome_name] = source[genome_name]
                for db_path_var in ['contigs_db_path', 'profile_db_path']:
                    if db_path_var not in self.genomes[genome_name]:
                        continue
                    path = self.genomes[genome_name][db_path_var]
                    if not path.startswith('/'):
                        self.genomes[genome_name][db_path_var] = os.path.abspath(os.path.join(os.path.dirname(input_file), path))

                # while we are going through all genomes and reconstructing self.genomes for the first time,
                # let's add the 'name' attribute in it as well.'
                self.genomes[genome_name]['name'] = genome_name

        # add hashes for each genome in the self.genomes dict. this will allow us to see whether the HDF file already contains
        # all the information we need.
        for genome_name in self.external_genome_names:
            self.genomes[genome_name]['genome_hash'] = self.get_genome_hash_for_external_genome(self.genomes[genome_name])
        for genome_name in self.internal_genome_names:
            self.genomes[genome_name]['genome_hash'] = self.get_genome_hash_for_internal_genome(self.genomes[genome_name])

        # if the client is not interested in functions, skip the rest.
        if skip_functions:
            self.functions_are_available = False
        else:
            self.init_functions()

        # this will populate self.genomes with relevant data that can be learned about these genomes such as 'avg_gene_length',
        # 'num_splits', 'num_contigs', 'num_genes', 'percent_redundancy', 'gene_caller_ids', 'total_length', 'partial_gene_calls',
        # 'percent_completion', 'num_genes_per_kb', 'gc_content'.
        if init:
            self.init_internal_genomes()
            self.init_external_genomes()

        # make sure it is OK to go with self.genomes
        self.sanity_check()


    def init_functions(self):
        # check whether function calls are available for all genomes involved, and whether function sources for each genome is identical
        genomes_with_no_functional_annotation = []
        function_annotation_sources_per_genome = {}
        all_function_annotation_sources_observed = set([])
        for genome_name in self.genomes:
            g = self.genomes[genome_name]
            contigs_db = dbops.ContigsDatabase(g['contigs_db_path'])
            sources = contigs_db.meta['gene_function_sources']
            contigs_db.disconnect()

            if not sources:
                genomes_with_no_functional_annotation.append(genome_name)
            else:
                function_annotation_sources_per_genome[genome_name] = sources
                all_function_annotation_sources_observed.update(sources)

        if genomes_with_no_functional_annotation:
            if len(genomes_with_no_functional_annotation) == len(self.genomes):
                self.run.warning("None of your genomes seem to have any functional annotation. No biggie. Things will continue to work. But\
                                  then your genomes have no functional annotation. SAD.")
            else:
                self.run.warning("Some of your genomes (%d of the %d, to be precise) seem to have no functional annotation. Since this workflow\
                                  can only use matching functional annotations across all genomes involved, having even one genome without\
                                  any functions means that there will be no matching function across all. Things will continue to work, but\
                                  you will have no functions at the end for your protein clusters." % \
                                                (len(genomes_with_no_functional_annotation), len(self.genomes)))

            # make sure it is clear.
            function_annotation_sources_per_genome = {}
            all_function_annotation_sources_observed = set([])
        elif not len(all_function_annotation_sources_observed):
            self.run.warning("None of your genomes seem to have any functional annotation. No biggie. Things will continue to work. But\
                              then your genomes have no functional annotation. It is sad.")
        else:
            # this guy down below fills in the self.function_annotation_sources with function annotation sources
            # that are common to all genomes.
            for sources in list(function_annotation_sources_per_genome.values()):
                if not sources:
                    continue

                if not(self.function_annotation_sources):
                    self.function_annotation_sources.update(sources)
                else:
                    self.function_annotation_sources = self.function_annotation_sources.intersection(sources)

            function_annotation_sources_some_genomes_miss = all_function_annotation_sources_observed.difference(self.function_annotation_sources)

            if not len(self.function_annotation_sources):
                # none of the functions are common
                self.run.warning("Although some of your genomes had some functional annotations, none of them were common to all genomes :/\
                                  Anvi'o will continue working with them, but you will have no functions available to you downstream. Just\
                                  so you know, these are the annotation sources observed at least once in at least one of your genomes: '%s'" % \
                                                                    (', '.join(all_function_annotation_sources_observed)))
                self.functions_are_available = False
            else:
                self.functions_are_available = True

                # good. here we know some functions are available, but let's get some further understanding, and report it to the user, you know,
                # because we're nice:
                if len(function_annotation_sources_some_genomes_miss):
                    # some functions were missing from some genomes
                    self.run.warning("Anvi'o has good news and bad news for you (very balanced, as usual). The good news is that there are some\
                                      funciton annotation sources that are common to all of your genomes, and they will be used whenever\
                                      it will be appropriate. Here they are: '%s'. The bad news is you had more functiona annotation sources,\
                                      but they were not common to all genomes. Here they are so you can say your goodbyes to them (because\
                                      they will not be used): '%s'" % \
                                            (', '.join(self.function_annotation_sources), ', '.join(function_annotation_sources_some_genomes_miss)))
                else:
                    # every function ever observed is common to all genomes.
                    self.run.warning("Good news! Anvi'o found all these functions that are common to all of your genomes and will use them for\
                                      downstream analyses and is very proud of you: '%s'." % (', '.join(self.function_annotation_sources)), lc='green')


    def get_genome_hash_for_external_genome(self, entry):
        dbops.is_contigs_db(entry['contigs_db_path'])
        contigs_db = dbops.ContigsDatabase(entry['contigs_db_path'])
        genome_hash = contigs_db.meta['contigs_db_hash']
        contigs_db.disconnect()

        return genome_hash


    def get_genome_hash_for_internal_genome(self, entry):
        dbops.is_contigs_db(entry['contigs_db_path'])
        split_names_of_interest = self.get_split_names_of_interest_for_internal_genome(entry)
        contigs_db = dbops.ContigsDatabase(entry['contigs_db_path'])
        genome_hash = hashlib.sha224('_'.join([''.join(split_names_of_interest), contigs_db.meta['contigs_db_hash']]).encode('utf-8')).hexdigest()[0:12]
        contigs_db.disconnect()

        return genome_hash


    def init_external_genomes(self):
        self.progress.new('Initializing external genomes')
        for genome_name in self.external_genome_names:
            c = self.genomes[genome_name]
            c['external_genome'] = True

            self.progress.update('working on %s' % (genome_name))

<<<<<<< HEAD
            contigs_db_summary = summarizer.ContigSummarizer(c['contigs_db_path']).get_contigs_db_info_dict(gene_caller=self.gene_caller)
=======
            contigs_db_summary = summarizer.get_contigs_db_info_dict(c['contigs_db_path'], gene_caller_to_use=self.gene_caller)
>>>>>>> 15e9147e

            for key in contigs_db_summary:
                c[key] = contigs_db_summary[key]

        self.progress.end()

        self.run.info('External genomes', '%d found.' % len(self.external_genome_names))


    def get_unique_profile_db_path_to_internal_genome_name_dict(self):
        """Returns a dictionary to bind all genome names that originate from the same profile db"""

        unique_profile_db_path_to_internal_genome_name = {}

        for profile_path in set([self.genomes[g]['profile_db_path'] for g in self.internal_genome_names]):
            unique_profile_db_path_to_internal_genome_name[profile_path] = [g for g in self.internal_genome_names if self.genomes[g]['profile_db_path'] == profile_path]

        return unique_profile_db_path_to_internal_genome_name


    def init_internal_genomes(self):
        self.progress.new('Initializing internal genomes')

        # to not initialize things over and over again:
        unique_profile_db_path_to_internal_genome_name = self.get_unique_profile_db_path_to_internal_genome_name_dict()

        for profile_db_path in unique_profile_db_path_to_internal_genome_name:
            self.collections = ccollections.Collections()
            self.collections.populate_collections_dict(profile_db_path)

            for genome_name in unique_profile_db_path_to_internal_genome_name[profile_db_path]:
                self.progress.update('working on %s' % (genome_name))
                c = self.genomes[genome_name]
                c['external_genome'] = False

                dbops.is_profile_db_and_contigs_db_compatible(c['profile_db_path'], c['contigs_db_path'])

                split_names_of_interest = self.get_split_names_of_interest_for_internal_genome(c)

                # here we are using the get_contigs_db_info_dict function WITH split names we found in the collection
                # which returns a partial summary from the contigs database focusing only those splits. a small workaround
                # to be able to use the same funciton for bins in collections:
<<<<<<< HEAD
                summary_from_contigs_db_summary = summarizer.ContigSummarizer(c['contigs_db_path']).get_contigs_db_info_dict(split_names=split_names_of_interest, \
                                                                                                                            gene_caller=self.gene_caller)
=======
                summary_from_contigs_db_summary = summarizer.get_contigs_db_info_dict(c['contigs_db_path'], \
                                                                                      split_names=split_names_of_interest, \
                                                                                      gene_caller_to_use=self.gene_caller)
>>>>>>> 15e9147e
                for key in summary_from_contigs_db_summary:
                    c[key] = summary_from_contigs_db_summary[key]

        self.progress.end()

        self.run.info('Internal genomes', '%d have been initialized.' % len(self.internal_genome_names))


    def get_split_names_of_interest_for_internal_genome(self, entry):
        dbops.is_profile_db(entry['profile_db_path'])
        # get splits of interest:
        class Args: pass
        args = Args()
        args.profile_db = entry['profile_db_path']
        args.collection_name = entry['collection_id']
        args.bin_id = entry['bin_id']

        split_names_of_interest = list(ccollections.GetSplitNamesInBins(args).get_split_names_only())

        if not len(split_names_of_interest):
            raise ConfigError("There are 0 splits defined for bin id %s in collection %s..." % (entry['bin_id'], entry['collection_id']))

        return split_names_of_interest


    def sanity_check(self):
        """Make sure self.genomes is good to go"""

        # depending on whether args requested such behavior.
        self.list_HMM_info_and_quit()

        # make sure genes are called in every contigs db:
        genomes_missing_gene_calls = [g for g in self.genomes if not self.genomes[g]['genes_are_called']]
        if len(genomes_missing_gene_calls):
            raise ConfigError('Genes must have been called during the generation of contigs database for this workflow to work. However,\
                                these external genomes do not have gene calls: %s' % (', '.join(genomes_missing_gene_calls)))

        # if two contigs db has the same hash, we are kinda f'd:
        if len(set([self.genomes[genome_name]['genome_hash'] for genome_name in self.external_genome_names])) != len(self.external_genome_names):
            raise ConfigError('Not all hash values are unique across all contig databases you provided. Something\
                                very fishy is going on :/')


        if len(set([self.genomes[genome_name]['genome_hash'] for genome_name in self.internal_genome_names])) != len(self.internal_genome_names):
            raise ConfigError("Not all hash values are unique across internal genomes. This is almost impossible to happen unless something very\
                                wrong with your workflow :/ Please let the developers know if you can't figure this one out")

        # make sure HMMs for SCGs were run for every contigs db:
        genomes_missing_hmms_for_scgs =  [g for g in self.genomes if not self.genomes[g]['hmms_for_scgs_were_run']]
        if len(genomes_missing_hmms_for_scgs):
            if len(genomes_missing_hmms_for_scgs) == len(self.genomes):
                self.run.warning("The contigs databases you are using for this analysis are missing HMMs for single-copy core genes.\
                                  Maybe you haven't run `anvi-run-hmms` on your contigs database, or they didn't contain any hits.\
                                  It is perfectly legal to have anvi'o contigs databases without HMMs or SCGs for things to work,\
                                  but we wanted to give you heads up so you can have your 'aha' moment if you see funny things in\
                                  the interface.")
            else:
                raise ConfigError("Some of the genomes you have for this analysis are missing HMM hits for SCGs (%d of %d of them, to be precise). You\
                                    can run `anvi-run-hmms` on them to recover from this. Here is the list: %s" % \
                                                    (len(genomes_missing_hmms_for_scgs), len(self.genomes), ','.join(genomes_missing_hmms_for_scgs)))

        # make sure genome names are not funny (since they are going to end up being db variables soon)
        [utils.is_this_name_OK_for_database('genome name "%s"' % genome_name, genome_name) for genome_name in self.genomes]

        # figure out whether there are genomes with gene calls that are NOT processed
        genomes_with_non_reported_gene_calls_from_other_gene_callers = []
        for genome_name in self.genomes:
            if self.genomes[genome_name]['gene_calls_from_other_gene_callers']:
                genomes_with_non_reported_gene_calls_from_other_gene_callers.append(genome_name)

        if len(genomes_with_non_reported_gene_calls_from_other_gene_callers):
            info = []
            for genome_name in genomes_with_non_reported_gene_calls_from_other_gene_callers:
                info.append('%s (%s)' % (genome_name,
                                         ', '.join(['%d gene calls by "%s"' % (tpl[1], tpl[0]) for \
                                                         tpl in self.genomes[genome_name]['gene_calls_from_other_gene_callers'].items()])))

            self.run.warning("PLEASE READ CAREFULLY. Some of your genomes had gene calls identified by gene callers other than\
                              the gene caller anvi'o used (which should be 'prodigal' unless you specified another one). As a\
                              result, the following genomes contained gene calls coming from other gene callers that did not\
                              get processed. This may be exactly what you expected to happen, but if was not, you may need to\
                              use the `--gene-caller` flag to make sure anvi'o is using the gene caller it should be using. Here\
                              is the list: %s." % (', '.join(info)), lc='green')

        # check whether every genome has at least one gene call.
        genomes_with_no_gene_calls = [g for g in self.genomes if not self.genomes[g]['num_genes']]
        if len(genomes_with_no_gene_calls):
            raise ConfigError("Well, %d of your %d genomes had 0 gene calls. We can't think of any reason to include genomes that\
                               contain no gene calls into a genomes, hence, we are going to stop here and ask you to remove these\
                               genomes from your analysis first: %s. If you think this is a dumb thing to do, and they should be\
                               in the genomes storage for reasons you know and we don't, please get in touch with us, and we will\
                               be happy to reconsider." % (len(genomes_with_no_gene_calls), len(self.genomes), ', '.join(genomes_with_no_gene_calls)))<|MERGE_RESOLUTION|>--- conflicted
+++ resolved
@@ -270,11 +270,7 @@
 
             self.progress.update('working on %s' % (genome_name))
 
-<<<<<<< HEAD
-            contigs_db_summary = summarizer.ContigSummarizer(c['contigs_db_path']).get_contigs_db_info_dict(gene_caller=self.gene_caller)
-=======
-            contigs_db_summary = summarizer.get_contigs_db_info_dict(c['contigs_db_path'], gene_caller_to_use=self.gene_caller)
->>>>>>> 15e9147e
+            contigs_db_summary = summarizer.ContigSummarizer(c['contigs_db_path']).get_contigs_db_info_dict(gene_caller_to_use=self.gene_caller)
 
             for key in contigs_db_summary:
                 c[key] = contigs_db_summary[key]
@@ -317,14 +313,10 @@
                 # here we are using the get_contigs_db_info_dict function WITH split names we found in the collection
                 # which returns a partial summary from the contigs database focusing only those splits. a small workaround
                 # to be able to use the same funciton for bins in collections:
-<<<<<<< HEAD
-                summary_from_contigs_db_summary = summarizer.ContigSummarizer(c['contigs_db_path']).get_contigs_db_info_dict(split_names=split_names_of_interest, \
-                                                                                                                            gene_caller=self.gene_caller)
-=======
-                summary_from_contigs_db_summary = summarizer.get_contigs_db_info_dict(c['contigs_db_path'], \
-                                                                                      split_names=split_names_of_interest, \
-                                                                                      gene_caller_to_use=self.gene_caller)
->>>>>>> 15e9147e
+                contigs_summary = summarizer.ContigSummarizer(c['contigs_db_path'])
+                summary_from_contigs_db_summary = contigs_summary.get_contigs_db_info_dict(split_names=split_names_of_interest,
+                                                                                           gene_caller_to_use=self.gene_caller)
+
                 for key in summary_from_contigs_db_summary:
                     c[key] = summary_from_contigs_db_summary[key]
 
