# -*- coding: utf-8
# pylint: disable=line-too-long
"""
    Classes to create, access, and/or populate contigs and profile databases.
"""

import os
import sys
import time
import copy
import random
import hashlib
import datetime
import textwrap
from itertools import chain
from collections import Counter

import numpy

import anvio
import anvio.db as db
import anvio.tables as t
import anvio.fastalib as u
import anvio.utils as utils
import anvio.kmers as kmers
import anvio.terminal as terminal
import anvio.contigops as contigops
import anvio.samplesops as samplesops
import anvio.filesnpaths as filesnpaths
import anvio.genecalling as genecalling
import anvio.auxiliarydataops as auxiliarydataops

from anvio.errors import ConfigError
from anvio.parsers import parser_modules
from anvio.tableops import Table
from anvio.constants import codon_to_AA

from anvio.drivers.hmmer import HMMer


__author__ = "A. Murat Eren"
__copyright__ = "Copyright 2015, The anvio Project"
__credits__ = []
__license__ = "GPL 3.0"
__version__ = anvio.__version__
__maintainer__ = "A. Murat Eren"
__email__ = "a.murat.eren@gmail.com"


run = terminal.Run()
progress = terminal.Progress()
pp = terminal.pretty_print


class DBClassFactory:
    """Factory pattern to get the appropriate class for a given anvi'o db type"""
    def __init__(self):
        self.DB_CLASSES = {'profile': ProfileDatabase,
                           'contigs': ContigsDatabase,
                           'pan': PanDatabase}

    def get(self, db_type):
        if db_type not in self.DB_CLASSES:
            raise ConfigError, "DBClassFactory speaking. I do not know a class for database type\
                                %s :/ I can deal with these though: '%s'" % (', '.join(self.DB_CLASSES))

        return self.DB_CLASSES[db_type]


class ContigsSuperclass(object):
    def __init__(self, args, r=run, p=progress):
        self.run = r
        self.progress = p

        self.a_meta = {}

        self.splits_basic_info = {}
        self.splits_taxonomy_dict = {}
        self.split_sequences = {}
        self.contigs_basic_info = {}
        self.contig_sequences = {}

        self.genes_in_contigs_dict = {}
        self.contig_name_to_genes = {}
        self.genes_in_splits = {}
        self.genes_in_splits_summary_dict = {}
        self.genes_in_splits_summary_headers = []
        self.split_name_to_gene_caller_ids_dict = {} # for fast access to all self.genes_in_splits entries for a given split
        self.gene_callers_id_to_split_name_dict = {} # for fast access to a split name that contains a given gene callers id

        self.auxiliary_contigs_data_available = False
        self.nt_positions_info = None

        self.gene_function_call_sources = []
        self.gene_function_calls_dict = {}
        self.gene_function_calls_initiated = False

        self.hmm_sources_info = {}
        self.hmm_searches_dict = {}   # <--- upon initiation, this dict only keeps hmm hits for non-singlecopy
        self.hmm_searches_header = [] #      gene searches... single-copy gene info is accessed through completeness.py

        self.singlecopy_gene_hmm_sources = set([])
        self.non_singlecopy_gene_hmm_sources = set([])

        try:
            self.contigs_db_path = args.contigs_db
        except:
            # ContigsSuperclass class called with args without contigs_db member..
            return

        if not self.contigs_db_path:
            return

        filesnpaths.is_file_exists(self.contigs_db_path)

        self.progress.new('Loading the contigs DB')
        contigs_db = ContigsDatabase(self.contigs_db_path, run=self.run, progress=self.progress)

        self.progress.update('Setting contigs self data dict')
        self.a_meta = contigs_db.meta

        self.a_meta['creation_date'] = utils.get_time_to_date(self.a_meta['creation_date']) if 'creation_date' in self.a_meta else 'unknown'

        self.progress.update('Reading contigs basic info')
        self.contigs_basic_info = contigs_db.db.get_table_as_dict(t.contigs_info_table_name, string_the_key=True)

        self.progress.update('Reading splits basic info')
        self.splits_basic_info = contigs_db.db.get_table_as_dict(t.splits_info_table_name)

        self.progress.update('Reading genes in contigs table')
        self.genes_in_contigs_dict = contigs_db.db.get_table_as_dict(t.genes_in_contigs_table_name)

        self.progress.update('Populating contig name to gene IDs dict')
        for contig_name in self.contigs_basic_info:
            self.contig_name_to_genes[contig_name] = set([])
        for gene_unique_id in self.genes_in_contigs_dict:
            e = self.genes_in_contigs_dict[gene_unique_id]
            self.contig_name_to_genes[e['contig']].add((gene_unique_id, e['start'], e['stop']), )

        self.progress.update('Reading genes in splits table')
        self.genes_in_splits = contigs_db.db.get_table_as_dict(t.genes_in_splits_table_name)

        self.progress.update('Reading genes in splits summary table')
        self.genes_in_splits_summary_dict = contigs_db.db.get_table_as_dict(t.genes_in_splits_summary_table_name)
        self.genes_in_splits_summary_headers = contigs_db.db.get_table_structure(t.genes_in_splits_summary_table_name)

        self.progress.update('Identifying HMM searches for single-copy genes and others')
        self.hmm_sources_info = contigs_db.db.get_table_as_dict(t.hmm_hits_info_table_name)
        for hmm_source in self.hmm_sources_info:
            self.hmm_sources_info[hmm_source]['genes'] = sorted([g.strip() for g in self.hmm_sources_info[hmm_source]['genes'].split(',')])

        self.singlecopy_gene_hmm_sources = set([s for s in self.hmm_sources_info.keys() if self.hmm_sources_info[s]['search_type'] == 'singlecopy'])
        self.non_singlecopy_gene_hmm_sources = set([s for s in self.hmm_sources_info.keys() if self.hmm_sources_info[s]['search_type'] != 'singlecopy'])

        self.progress.update('Generating "split name" to "gene entry ids" mapping dict')
        for entry_id in self.genes_in_splits:
            split_name = self.genes_in_splits[entry_id]['split']
            if split_name in self.split_name_to_gene_caller_ids_dict:
                self.split_name_to_gene_caller_ids_dict[split_name].add(entry_id)
            else:
                self.split_name_to_gene_caller_ids_dict[split_name] = set([entry_id])

        for split_name in self.splits_basic_info:
            if split_name not in self.split_name_to_gene_caller_ids_dict:
                self.split_name_to_gene_caller_ids_dict[split_name] = set([])

        self.progress.update('Generating "gene caller id" to "split name" mapping dict')
        for entry in self.genes_in_splits.values():
            self.gene_callers_id_to_split_name_dict[entry['gene_callers_id']] = entry['split']

        contigs_db.disconnect()

        self.progress.update('Accessing the auxiliary data file')
        auxiliary_contigs_data_path = ''.join(self.contigs_db_path[:-3]) + '.h5'
        if os.path.exists(auxiliary_contigs_data_path):
            self.auxiliary_contigs_data_available = True
            self.nt_positions_info = auxiliarydataops.AuxiliaryDataForNtPositions(auxiliary_contigs_data_path, self.a_meta['contigs_db_hash'])
            self.progress.end()
        else:
            self.progress.end()
            self.run.warning("Auxiliary contigs data ('%s') is not available. Some operations related to\
                              variability analyses will not be available." % auxiliary_contigs_data_path)

        if self.auxiliary_contigs_data_available:
            self.run.info('Auxiliary Data', 'Found: %s (v. %s)' % (auxiliary_contigs_data_path, anvio.__hdf5__version__))

        self.run.info('Contigs DB', 'Initialized: %s (v. %s)' % (self.contigs_db_path, anvio.__contigs__version__))


    def init_splits_taxonomy(self, t_level = 't_genus'):
        if not self.contigs_db_path:
            return

        if t_level not in t.taxon_names_table_structure[1:]:
            raise ConfigError, "Pretty close. But the taxonomic level '%s' is not known to anvi'o. How about\
                                one of these: %s." % (t_level, ','.join(t.taxon_names_table_structure[1:]))

        self.progress.new('Initializing splits taxonomy')
        self.progress.update('...')

        contigs_db = ContigsDatabase(self.contigs_db_path)
        splits_taxonomy_table = contigs_db.db.get_table_as_dict(t.splits_taxonomy_table_name)
        taxon_names_table = contigs_db.db.get_table_as_dict(t.taxon_names_table_name)

        for split_name in splits_taxonomy_table:
            taxon_id = splits_taxonomy_table[split_name]['taxon_id']
            if taxon_id:
                if t_level in taxon_names_table[taxon_id] and taxon_names_table[taxon_id][t_level]:
                    self.splits_taxonomy_dict[split_name] = taxon_names_table[taxon_id][t_level]

        contigs_db.disconnect()
        self.progress.end()

        if len(splits_taxonomy_table):
            self.run.info('Taxonomy', 'Initiated for taxonomic level for "%s"' % t_level)


    def init_contig_sequences(self, min_contig_length=0):
        self.progress.new('Loading contig sequences')

        self.progress.update('Identifying contigs shorter than M')
        contigs_shorter_than_M = set([c for c in self.contigs_basic_info if self.contigs_basic_info[c]['length'] < min_contig_length])

        self.progress.update('Reading contig sequences')
        contigs_db = ContigsDatabase(self.contigs_db_path)
        self.contig_sequences = contigs_db.db.get_table_as_dict(t.contig_sequences_table_name, string_the_key=True)
        contigs_db.disconnect()

        self.progress.update('Filtering out shorter contigs')
        for contig_name in contigs_shorter_than_M:
            self.contig_sequences.pop(contig_name)

        self.progress.end()

        return contigs_shorter_than_M


    def init_split_sequences(self, min_contig_length=0):
        contigs_shorter_than_M = self.init_contig_sequences(min_contig_length)

        self.progress.new('Computing split sequences from contigs')

        self.progress.update('Discarding split names coming from short contigs')
        split_names_to_discard = set([])
        for split_name in self.splits_basic_info:
            if self.splits_basic_info[split_name]['parent'] in contigs_shorter_than_M:
                split_names_to_discard.add(split_name)

        for split_name in split_names_to_discard:
            self.splits_basic_info.pop(split_name)

        self.progress.update('Generating split sequences dict')
        for split_name in self.splits_basic_info:
            split = self.splits_basic_info[split_name]

            if split['parent'] in contigs_shorter_than_M:
                contigs_shorter_than_M.remove(split['parent'])
                continue

            if self.contigs_basic_info[split['parent']]['num_splits'] == 1:
                self.split_sequences[split_name] = self.contig_sequences[split['parent']]['sequence']
            else:
                self.split_sequences[split_name] = self.contig_sequences[split['parent']]['sequence'][split['start']:split['end']]

        self.progress.end()


    def init_non_singlecopy_gene_hmm_sources(self, split_names_of_interest=None, return_each_gene_as_a_layer=False):
        if not self.contigs_db_path or not len(self.non_singlecopy_gene_hmm_sources):
            return

        self.progress.new('Initializing non-single-copy HMM sources')
        self.progress.update('...')

        non_singlecopy_gene_hmm_info_dict = {}
        for source in self.non_singlecopy_gene_hmm_sources:
            non_singlecopy_gene_hmm_info_dict[source] = self.hmm_sources_info[source]

        contigs_db = ContigsDatabase(self.contigs_db_path)
        non_singlecopy_gene_hmm_results_dict = utils.get_filtered_dict(contigs_db.db.get_table_as_dict(t.hmm_hits_splits_table_name), 'source', self.non_singlecopy_gene_hmm_sources)
        hmm_hits_table = utils.get_filtered_dict(contigs_db.db.get_table_as_dict(t.hmm_hits_table_name), 'source', self.non_singlecopy_gene_hmm_sources)

        if split_names_of_interest:
            non_singlecopy_gene_hmm_results_dict = utils.get_filtered_dict(non_singlecopy_gene_hmm_results_dict, 'split', set(split_names_of_interest))

        sources_tmpl = {}

        # the following conditional is pretty critical. here is more info about the difference:
        # https://github.com/meren/anvio/issues/123
        if return_each_gene_as_a_layer:
            for source in self.non_singlecopy_gene_hmm_sources:
                search_type = self.hmm_sources_info[source]['search_type']
                for gene_name in non_singlecopy_gene_hmm_info_dict[source]['genes']:
                    search_term = 'hmmx_%s_%s' % (search_type, gene_name)
                    sources_tmpl[search_term] = 0
                    self.hmm_searches_header.append((search_term, source),)

            # fill all splits with 0s, so this is treated as a numeric column:
            for split_name in split_names_of_interest if split_names_of_interest else self.splits_basic_info:
                self.hmm_searches_dict[split_name] = copy.deepcopy(sources_tmpl)

            for e in non_singlecopy_gene_hmm_results_dict.values():
                hmm_hit = hmm_hits_table[e['hmm_hit_entry_id']]
                search_term = 'hmmx_%s_%s' % (self.hmm_sources_info[e['source']]['search_type'], hmm_hit['gene_name'])
                self.hmm_searches_dict[e['split']][search_term] = 1
        else:
            for source in self.non_singlecopy_gene_hmm_sources:
                search_type = 'hmms_%s' % self.hmm_sources_info[source]['search_type']
                sources_tmpl[source] = []
                self.hmm_searches_header.append((search_type, source),)

            for e in non_singlecopy_gene_hmm_results_dict.values():
                hmm_hit = hmm_hits_table[e['hmm_hit_entry_id']]
                if not e['split'] in self.hmm_searches_dict:
                    self.hmm_searches_dict[e['split']] = copy.deepcopy(sources_tmpl)

                search_type = 'hmms_%s' % self.hmm_sources_info[e['source']]['search_type']

                # populate hmm_searches_dict with hmm_hit and unique identifier (see #180):
                self.hmm_searches_dict[e['split']][source].append((hmm_hit['gene_name'], hmm_hit['gene_unique_identifier']),)

        self.progress.end()


    def get_nt_position_info(self, contig_name, pos_in_contig):
        """This function returns a tuple with three items for each nucleotide position.

            (in_partial_gene_call, in_complete_gene_call, base_pos_in_codon)

        See `init_nt_position_info_dict` for more info."""

        if not self.nt_positions_info:
            raise ConfigError, "get_nt_position_info: I am asked to return stuff, but self.nt_position_info is None!\
                                This may happen if you don't have the '.h5' file for your contigs database in the same\
                                directory with your contigs database. But if you do have it there, then anvi'o really\
                                needs an adult :("

        if not self.nt_positions_info.is_known_contig(contig_name):
            return (0, 0, 0)

        position_info = self.nt_positions_info.get(contig_name)[pos_in_contig]

        if not position_info:
            return (0, 0, 0)
        if position_info == 8:
            return (1, 0, 0)
        if position_info == 4:
            return (0, 1, 1)
        if position_info == 2:
            return (0, 1, 2)
        if position_info == 1:
            return (0, 1, 3)


    def init_functions(self):
        if not self.contigs_db_path:
            return

        self.progress.new('Initializing functions class')
        self.progress.update('...')

        contigs_db = ContigsDatabase(self.contigs_db_path)
        self.gene_function_call_sources = contigs_db.meta['gene_function_sources'].split(',') if contigs_db.meta['gene_function_sources'] else []
        for hit in contigs_db.db.get_table_as_dict(t.gene_function_calls_table_name).values():
            gene_callers_id = hit['gene_callers_id']
            source = hit['source']
            accession = hit['accession']
            function = hit['function']
            e_value = hit['e_value']

            if gene_callers_id not in self.gene_function_calls_dict:
                self.gene_function_calls_dict[gene_callers_id] = dict([(s, None) for s in self.gene_function_call_sources])

            if self.gene_function_calls_dict[gene_callers_id][source]:
                if self.gene_function_calls_dict[gene_callers_id][source][1] < e_value:
                    # 'what we have:', self.gene_function_calls_dict[gene_callers_id][source]
                    # 'rejected    :', ('%s :: %s' % (function if function else 'unknown', accession), e_value)
                    continue

            entry = ('%s :: %s' % (function if function else 'unknown', accession), e_value)
            self.gene_function_calls_dict[gene_callers_id][source] = entry

        contigs_db.disconnect()

        self.progress.end()

        self.gene_function_calls_initiated = True


    def search_splits_for_gene_functions(self, search_terms, verbose=False, full_report=False):
        if not isinstance(search_terms, list):
            raise ConfigError, "Search terms must be of type 'list'"

        search_terms = [s.strip() for s in search_terms]

        if len([s.strip().lower() for s in search_terms]) != len(set([s.strip().lower() for s in search_terms])):
            raise ConfigError, "Please do not use the same search term twice :/ Becasue, reasons. You know."

        for search_term in search_terms:
            if not len(search_term) >= 3:
                raise ConfigError, "A search term cannot be less than three characters"

        self.run.info('Search terms', '%d found' % (len(search_terms)))
        matching_gene_caller_ids = dict([(search_term, {}) for search_term in search_terms])
        matching_function_calls = dict([(search_term, {}) for search_term in search_terms])
        split_names = dict([(search_term, {}) for search_term in search_terms])
        full_report = []

        if not self.gene_function_calls_initiated:
            self.init_functions()

        contigs_db = ContigsDatabase(self.contigs_db_path)

        for search_term in search_terms:
            self.progress.new('Search function')
            self.progress.update('Searching for term "%s"' % search_term)
            response = contigs_db.db._exec('''select gene_callers_id, source, function from gene_functions where function LIKE "%%''' + search_term + '''%%";''').fetchall()

            full_report.extend([(r[0], r[1], r[2], search_term, self.gene_callers_id_to_split_name_dict[r[0]]) for r in response])

            matching_gene_caller_ids[search_term] = set([m[0] for m in response])
            matching_function_calls[search_term] = list(set([m[2] for m in response]))
            split_names[search_term] = [self.gene_callers_id_to_split_name_dict[gene_callers_id] for gene_callers_id in matching_gene_caller_ids[search_term]]

            self.progress.end()

            if len(matching_gene_caller_ids):
                self.run.info('Matches', '%d unique gene calls contained the search term "%s"' % (len(matching_gene_caller_ids[search_term]), search_term))
                if verbose:
                    self.run.warning('\n'.join(matching_function_calls[search_term][0:25]), header="Matching names for '%s' (up to 25)" % search_term, raw=True, lc='cyan')
            else:
                self.run.info('Matches', 'No matches found the search term "%s"' % (search_term), mc='red')

        contigs_db.disconnect()
        self.progress.end()

        return split_names, full_report


    def get_corresponding_codon_order_in_gene(self, gene_caller_id, contig_name, pos_in_contig):
        """Takes a gene caller id, a contig name, and a nucleotide position in that contig,
           and returns the order of codon the nucleotide matches to."""

        if not isinstance(pos_in_contig, int):
            raise ConfigError, "get_corresponding_codon_order_in_gene :: pos_in_contig must be of type 'int'"

        if not isinstance(gene_caller_id, int):
            raise ConfigError, "get_corresponding_codon_order_in_gene :: gene_caller_id must be of type 'int'"

        gene_call = self.genes_in_contigs_dict[gene_caller_id]

        if contig_name != gene_call['contig']:
            raise ConfigError, 'get_corresponding_codon_order_in_gene :: well, the gene call %d and the contig %s\
                                do not seem to have anything to do with each other :/ This is not a user-level error\
                                something must have gone very wrong somewhere in the code ...' % (gene_caller_id, contig_name)

        if not pos_in_contig >= gene_call['start'] or not pos_in_contig < gene_call['stop']:
            raise ConfigError, "get_corresponding_codon_order_in_gene :: position %d does not occur in gene call %d :(" \
                                                        % (pos_in_contig, gene_caller_id)

        start, stop = gene_call['start'], gene_call['stop']

        gene_length = stop - start
        num_codons_in_gene = int(gene_length / 3)

        if gene_call['direction'] == 'r':
            corresponding_codon_order_in_gene = num_codons_in_gene - int((pos_in_contig - start) / 3) - 1
        else:
            corresponding_codon_order_in_gene = int((pos_in_contig - start) / 3)

        return corresponding_codon_order_in_gene


    def get_gene_start_stops_in_contig(self, contig_name):
        """Return a list of (gene_callers_id, start, stop) tuples for each gene occurring
           in contig_name"""
        return self.contig_name_to_genes[contig_name]


    def get_AA_counts_dict(self, split_names=set([]), contig_names=set([]), gene_caller_ids=set([])):
        """Returns a dictionary of AA counts.

           The dict can be returned for a given collection of split names, contigs names,
           or gene calls. If none of these variables are specified, the dict will contain
           counts for all gene calls in the contigs database"""

        AA_counts_dict = {}

        # nothing to do here if the genes were not called:
        if not self.a_meta['genes_are_called']:
            return AA_counts_dict

        if len([True for v in [split_names, contig_names, gene_caller_ids] if v]) > 1:
            raise ConfigError, "get_AA_counts_dict :: If you want to get AA counts for a specific\
                                set of split names, contig names, or gene call ids, that is totally\
                                fine. But you can't request more than one at a time."

        # we need to understand what genes we're interested in first. it could be genes in
        # a collection, or it could be everything in the contigs database, etc
        gene_calls_of_interest = set([])

        if split_names:
            for split_name in split_names:
                for gene_call_id in self.split_name_to_gene_caller_ids_dict[split_name]:
                    gene_calls_of_interest.add(gene_call_id)
        elif contig_names:
            for contig_name in contig_names:
                for gene_call_id in [t[0] for t in self.contig_name_to_genes[contig_name]]:
                    gene_calls_of_interest.add(gene_call_id)
        elif gene_caller_ids:
            gene_calls_of_interest = set(gene_caller_ids)
        else:
            gene_calls_of_interest = set(self.genes_in_contigs_dict.keys())

        if not len(self.contig_sequences):
            self.init_contig_sequences()

        AAs = []
        for gene_call_id in gene_calls_of_interest:
            gene_call = self.genes_in_contigs_dict[gene_call_id]

            if gene_call['partial']:
                continue

            AAs.extend(utils.get_list_of_AAs_for_gene_call(gene_call, self.contig_sequences))

        AA_counts_dict['AA_counts'] = Counter(AAs)
        AA_counts_dict['total_AAs'] = sum(Counter(AAs).values())
        AA_counts_dict['total_gene_calls'] = len(gene_calls_of_interest)

        # add missing AAs into the dict .. if there are any
        for AA in codon_to_AA.values():
            if AA not in AA_counts_dict['AA_counts']:
                AA_counts_dict['AA_counts'][AA] = 0

        return AA_counts_dict


    def get_corresponding_gene_caller_ids_for_base_position(self, contig_name, pos_in_contig):
        """For a given nucleotide position and contig name, returns all matching gene caller ids"""
        gene_start_stops_in_contig = self.get_gene_start_stops_in_contig(contig_name)

        if not gene_start_stops_in_contig:
            return []

        corresponding_gene_calls = [gene_callers_id for (gene_callers_id, start, stop) in gene_start_stops_in_contig if pos_in_contig >= start and pos_in_contig < stop]

        return corresponding_gene_calls


    def get_sequences_for_gene_callers_ids(self, gene_caller_ids_list, reverse_complement_if_necessary=True):
        if not isinstance(gene_caller_ids_list, list):
            raise ConfigError, "Gene caller's ids must be of type 'list'"

        try:
            gene_caller_ids_list = [int(gene_callers_id) for gene_callers_id in gene_caller_ids_list]
        except:
            raise ConfigError, "List of IDs for gene calls contains non-integer values :/"

        if not len(self.contig_sequences):
            self.init_contig_sequences()

        sequences_dict = {}

        self.progress.new('Getting sequences')
        self.progress.update('...')
        for gene_callers_id in gene_caller_ids_list:
            gene_call = self.genes_in_contigs_dict[gene_callers_id]

            contig_name = gene_call['contig']
            start, stop = gene_call['start'], gene_call['stop']
            direction = gene_call['direction']
            sequence = self.contig_sequences[contig_name]['sequence'][start:stop]

            if direction == 'r' and reverse_complement_if_necessary:
                sequence = utils.rev_comp(sequence)
                rev_compd = "True"
            else:
                rev_compd = "False"

            sequences_dict[gene_callers_id] = {'sequence': sequence,
                                               'contig': contig_name,
                                               'start': start,
                                               'stop': stop,
                                               'direction': direction,
                                               'rev_compd': rev_compd,
                                               'length': stop - start}

        self.progress.end()

        return (gene_caller_ids_list, sequences_dict)


    def gen_FASTA_file_of_sequences_for_gene_caller_ids(self, gene_caller_ids_list=[], output_file_path=None, wrap=120, simple_headers=False, rna_alphabet=False):
        if not output_file_path:
            raise ConfigError, "gen_FASTA_file_of_sequences_for_gene_caller_ids function requires an explicit output file path.\
                                Anvi'o does not know how you managed to come here, but please go back and come again."

        filesnpaths.is_output_file_writable(output_file_path)

        if not isinstance(wrap, int):
            raise ConfigError, '"wrap" has to be an integer instance'
        if wrap == 0:
            wrap = None
        if wrap and wrap <= 20:
            raise ConfigError, 'Value for wrap must be larger than 20. Yes. Rules.'

        if not gene_caller_ids_list:
            gene_caller_ids_list = self.genes_in_contigs_dict.keys()
            self.run.warning("You did not provide any gene caller ids. As a result, anvi'o will give you back sequences for every\
                              %d gene call stored in the contigs database. %s" % (len(gene_caller_ids_list), ' Brace yourself.' if len(gene_caller_ids_list) > 10000 else ''))

        gene_caller_ids_list, sequences_dict = self.get_sequences_for_gene_callers_ids(gene_caller_ids_list)

        output = open(output_file_path, 'w')

        self.progress.new('Storing sequences')
        self.progress.update('...')
        for gene_callers_id in gene_caller_ids_list:
            entry = sequences_dict[gene_callers_id]

            if simple_headers:
                header = '%d' % (gene_callers_id)
            else:
                header = '%d|' % (gene_callers_id) + '|'.join(['%s:%s' % (k, str(entry[k])) for k in ['contig', 'start', 'stop', 'direction', 'rev_compd', 'length']])

            if rna_alphabet:
                sequence = entry['sequence'].replace('T', 'U')
            else:
                sequence = entry['sequence']

            if wrap:
                sequence = textwrap.fill(sequence, wrap, break_on_hyphens=False)

            output.write('>%s\n' % header)
            output.write('%s\n' % sequence)

        output.close()

        self.progress.end()
        self.run.info('Output', output_file_path)


    def gen_TAB_delimited_file_for_split_taxonomies(self, output_file_path):
        filesnpaths.is_output_file_writable(output_file_path)

        if not self.a_meta['taxonomy_source']:
            raise ConfigError, "There is no taxonomy source in the contigs database :/"

        if not len(self.splits_taxonomy_dict):
            self.init_splits_taxonomy()

        if not len(self.splits_taxonomy_dict):
            raise ConfigError, "The splits taxonomy is empty. There is nothing to report. Could it be\
                                possible the taxonomy caller you used did not assign any taxonomy to\
                                anything?"

        self.run.info("Taxonomy", "Annotations for %d of %d total splits are recovered" % (len(self.splits_taxonomy_dict), len(self.splits_basic_info)))

        output = open(output_file_path, 'w')
        for split_name in sorted(self.splits_taxonomy_dict.keys()):
            output.write('{0}\t{1}\n'.format(split_name, self.splits_taxonomy_dict[split_name]))
        output.close()

        self.run.info("Output", output_file_path)


class PanSuperclass(object):
    def __init__(self, args, r=run, p=progress):
        self.args = args
        self.run = r
        self.progress = p

        self.genome_names = []
        self.protein_clusters = {}
        self.clusterings = {}
        self.views = {}
        self.collection_profile = {}

        try:
            self.pan_db_path = args.pan_db
        except:
            self.run.warning('PanSuperclass class called with args without pan_db_path member! Returning prematurely.')
            return

        filesnpaths.is_file_exists(self.pan_db_path)

        self.progress.new('Initializing the pan database superclass')

        self.progress.update('Creating an instance of the pan database')
        pan_db = PanDatabase(self.pan_db_path)

        self.progress.update('Setting profile self data dict')
        self.p_meta = pan_db.meta

        self.p_meta['creation_date'] = utils.get_time_to_date(self.p_meta['creation_date']) if 'creation_date' in self.p_meta else 'unknown'
        self.p_meta['genome_names'] = sorted([s.strip() for s in self.p_meta['external_genome_names'].split(',') + self.p_meta['internal_genome_names'].split(',') if s])
        self.p_meta['num_genomes'] = len(self.p_meta['genome_names'])
        self.genome_names = self.p_meta['genome_names']

        if self.p_meta['PCs_clustered']:
            self.p_meta['available_clusterings'] = sorted([s.strip() for s in self.p_meta['available_clusterings'].split(',')])
            self.clusterings = pan_db.db.get_table_as_dict(t.clusterings_table_name)
        else:
            self.p_meta['available_clusterings'] = None
            self.p_meta['default_clustering'] = None
            self.clusterings = None

        pan_db.disconnect()

        # create an instance of states table
        self.states_table = TablesForStates(self.pan_db_path)

        self.progress.update('Accessing the auxiliary data file')
        if not args.genomes_storage:
            self.genomes_storage_is_available = False
        else:
            self.genomes_storage_is_available = True
            self.genomes_storage = auxiliarydataops.GenomesDataStorage(args.genomes_storage, self.p_meta['genomes_storage_hash'])

        self.progress.end()

        if self.genomes_storage_is_available:
            self.run.info('Genomes storage', 'Found: %s (v. %s)' % (args.genomes_storage, anvio.__genomes_storage_version__))
        self.run.info('Pan DB', 'Initialized: %s (v. %s)' % (self.pan_db_path, anvio.__pan__version__))


    def init_additional_layer_data(self):
        pan_db = PanDatabase(self.pan_db_path)
        self.additional_layers_dict = pan_db.db.get_table_as_dict('additional_data')
        pan_db.disconnect()

        self.additional_layers_headers = self.additional_layers_dict.values()[0].keys()


    def init_protein_clusters(self):
        pan_db = PanDatabase(self.pan_db_path)

        protein_clusters_long_list = pan_db.db.get_table_as_dict(t.pan_protein_clusters_table_name)

        for entry in protein_clusters_long_list.values():
            genome_name = entry['genome_name']
            protein_cluster_id = entry['protein_cluster_id']
            gene_callers_id = entry['gene_caller_id']

            if protein_cluster_id not in self.protein_clusters:
                self.protein_clusters[protein_cluster_id] = {}
                for g in self.genome_names:
                    self.protein_clusters[protein_cluster_id][g] = []

            self.protein_clusters[protein_cluster_id][genome_name].append(gene_callers_id)

        pan_db.disconnect()


    def load_pan_views(self, splits_of_interest=None):
        pan_db = PanDatabase(self.pan_db_path)

        views_table = pan_db.db.get_table_as_dict(t.views_table_name)

        for view in views_table:
            table_name = views_table[view]['target_table']
            self.views[view] = {'table_name': table_name,
                                'header': pan_db.db.get_table_structure(table_name)[1:],
                                'dict': pan_db.db.get_table_as_dict(table_name, keys_of_interest=splits_of_interest)}

        pan_db.disconnect()



class ProfileSuperclass(object):
    def __init__(self, args, r=run, p=progress):
        self.args = args
        self.run = r
        self.progress = p

        self.gene_coverages_dict = None
        self.split_coverage_values = None

        self.split_names = set([])
        self.clusterings = {}
        self.views = {}
        self.collection_profile = {}

        try:
            self.profile_db_path = args.profile_db
        except:
            self.run.warning('ProfileSuperclass class called with args without profile_db member')
            return

        if not self.profile_db_path:
            return

        filesnpaths.is_file_exists(self.profile_db_path)

        self.progress.new('Initializing the profile database superclass')

        self.progress.update('Loading split names')
        self.split_names = get_split_names_in_profile_db(self.profile_db_path)

        self.progress.update('Creating an instance of the profile database')
        profile_db = ProfileDatabase(self.profile_db_path)

        self.progress.update('Setting profile self data dict')
        self.p_meta = profile_db.meta

        self.p_meta['creation_date'] = utils.get_time_to_date(self.p_meta['creation_date']) if 'creation_date' in self.p_meta else 'unknown'
        self.p_meta['samples'] = sorted([s.strip() for s in self.p_meta['samples'].split(',')])
        self.p_meta['num_samples'] = len(self.p_meta['samples'])

        if self.p_meta['contigs_clustered']:
            self.p_meta['available_clusterings'] = sorted([s.strip() for s in self.p_meta['available_clusterings'].split(',')])
            self.clusterings = profile_db.db.get_table_as_dict(t.clusterings_table_name)
        else:
            self.p_meta['available_clusterings'] = None
            self.p_meta['default_clustering'] = None
            self.clusterings = None

        profile_db.disconnect()

        self.progress.update('Accessing the auxiliary data file')
        auxiliary_data_path = os.path.join(os.path.dirname(self.profile_db_path), 'AUXILIARY-DATA.h5')
        if not os.path.exists(auxiliary_data_path):
            self.auxiliary_profile_data_available = False
        else:
            self.auxiliary_profile_data_available = True
            self.split_coverage_values = auxiliarydataops.AuxiliaryDataForSplitCoverages(auxiliary_data_path, self.p_meta['contigs_db_hash'])

        self.progress.end()

        if self.auxiliary_profile_data_available:
            self.run.info('Auxiliary Data', 'Found: %s (v. %s)' % (auxiliary_data_path, anvio.__hdf5__version__))
        self.run.info('Profile DB', 'Initialized: %s (v. %s)' % (self.profile_db_path, anvio.__profile__version__))


    def init_gene_coverages_dict(self):
        if self.p_meta['blank']:
            # this is a blank profile, there is nothing to init here
            return

        if not self.a_meta['genes_are_called']:
            # genes were not identified/annotated
            return

        profile_db = ProfileDatabase(self.profile_db_path, quiet=True)

        self.progress.new('Reading gene coverages table')
        self.progress.update('...')
        gene_coverages_table = profile_db.db.get_table_as_dict(t.gene_coverages_table_name)
        profile_db.disconnect()

        if not len(gene_coverages_table):
            self.progress.end()
            self.run.warning('Something came up, please read this carefuly: your contigs database does\
                              contain information for open reading frames in your contigs. however, the\
                              gene coverages table in the profile database is empty. This happens when you\
                              annotate your contigs database with gene/function calls *after* you have\
                              profiled your samples. If you are OK with this situation, you can simply\
                              ignore this message. If you need to access to this information, you must\
                              re-profile your samples (and merge them) using your most update contigs\
                              database :/ Sorry!')
            return

        self.gene_coverages_dict = {}
        for gene_coverage_entry in gene_coverages_table.values():
            gene_callers_id = gene_coverage_entry['gene_callers_id']

            if gene_callers_id not in self.gene_coverages_dict:
                self.gene_coverages_dict[gene_callers_id] = {}

            self.gene_coverages_dict[gene_callers_id][gene_coverage_entry['sample_id']] = gene_coverage_entry['mean_coverage']

        self.progress.end()


    def get_variability_information_for_split(self, split_name, return_outliers=False, return_raw_results=False):
        if not split_name in self.split_names:
            raise ConfigError, "get_variability_information_for_split: The split name '%s' does not seem to be\
                                represented in this profile database. Are you sure you are looking for it\
                                in the right database?" % split_name

        profile_db = ProfileDatabase(self.profile_db_path)
        split_variability_information = profile_db.db.get_some_rows_from_table_as_dict(t.variable_nts_table_name, '''split_name = "%s"''' % split_name, error_if_no_data=False).values()
        profile_db.disconnect()

        if return_raw_results:
            return split_variability_information

        # they want pretty stuff...
        d = {}

        for sample_name in self.p_meta['samples']:
            d[sample_name] = {'variability': {0: {}, 1: {}, 2: {}, 3: {}}, 'competing_nucleotides': {}}

        for e in split_variability_information:
            if not return_outliers and e['cov_outlier_in_contig']:
                continue

            d[e['sample_id']]['variability'][e['base_pos_in_codon']][e['pos']] = e['departure_from_reference']
            d[e['sample_id']]['competing_nucleotides'][e['pos']] = e['competing_nts']

        return d


    def init_collection_profile(self, collection_name):
        profile_db = ProfileDatabase(self.profile_db_path, quiet=True)

        # get trimmed collection and bins_info dictionaries
        collection, bins_info, self.split_names_in_profile_db_but_not_binned \
                    = self.collections.get_trimmed_dicts(collection_name, self.split_names)

        for bin_id in collection:
            self.collection_profile[bin_id] = {}

        table_names = [] if self.p_meta['blank'] else [table_name for table_name in t.atomic_data_table_structure[1:-1]]

        samples_template = dict([(s, []) for s in self.p_meta['samples']])

        # anonymous function to convert single profile table dicts compatible with merged ones (#155):
        SINGLE_P = lambda d: dict([(s, dict([(self.p_meta['samples'][0], v) for v in d[s].values()])) for s in d])

        self.progress.new('Initializing the collection profile for "%s" ...' % collection_name)
        for table_name in table_names:
            self.progress.update('Populating collection profile for each "view" ... %s' % table_name)
            if self.p_meta['merged']:
                table_data = profile_db.db.get_table_as_dict('%s_splits' % table_name, omit_parent_column=True)
            else:
                table_data = SINGLE_P(profile_db.db.get_table_as_dict('atomic_data_splits', columns_of_interest=table_name, omit_parent_column=True))

            for bin_id in collection:
                # populate averages per bin
                averages = copy.deepcopy(samples_template)
                for split_name in collection[bin_id]:
                    if split_name not in table_data:
                        continue

                    for sample_name in samples_template:
                        averages[sample_name].append(table_data[split_name][sample_name])

                # finalize averages per bin:
                for sample_name in samples_template:
                    averages[sample_name] = numpy.mean(averages[sample_name])

                self.collection_profile[bin_id][table_name] = averages

        # generating precent recruitment of each bin plus __splits_not_binned__ in each sample:
        if self.p_meta['merged']:
            coverage_table_data = profile_db.db.get_table_as_dict('mean_coverage_splits', omit_parent_column=True)
        else:
            coverage_table_data = SINGLE_P(profile_db.db.get_table_as_dict('atomic_data_splits', columns_of_interest="mean_coverage", omit_parent_column=True))

        self.bin_percent_recruitment_per_sample = {}
        if self.p_meta['blank']:
            pass
        else:
            for sample in self.p_meta['samples']:
                percents = {}
                all_coverages_in_sample = sum([d[sample] for d in coverage_table_data.values()])

                for bin_id in collection:
                    bin_coverages_in_sample = sum([coverage_table_data[split_name][sample] for split_name in collection[bin_id]])
                    percents[bin_id] = bin_coverages_in_sample * 100 / all_coverages_in_sample

                splits_not_binned_coverages_in_sample = sum([coverage_table_data[split_name][sample] for split_name in self.split_names_in_profile_db_but_not_binned])
                percents['__splits_not_binned__'] = splits_not_binned_coverages_in_sample * 100 / all_coverages_in_sample
                self.bin_percent_recruitment_per_sample[sample] = percents

        self.progress.end()
        profile_db.disconnect()

        return collection, bins_info


    def load_views(self, splits_of_interest=None):
        profile_db = ProfileDatabase(self.profile_db_path)

        views_table = profile_db.db.get_table_as_dict(t.views_table_name)

        for view in views_table:
            table_name = views_table[view]['target_table']
            self.views[view] = {'table_name': table_name,
                                'header': profile_db.db.get_table_structure(table_name)[1:],
                                'dict': profile_db.db.get_table_as_dict(table_name, keys_of_interest=splits_of_interest)}

        profile_db.disconnect()


class DatabasesMetaclass(ProfileSuperclass, ContigsSuperclass, object):
    """Essential data to load for a given run"""
    def __init__(self, args, r=run, p=progress):
        self.args = args
        self.run = r
        self.progress = p

        filesnpaths.is_file_exists(args.contigs_db)
        filesnpaths.is_file_exists(args.profile_db)

        is_profile_db_and_contigs_db_compatible(args.profile_db, args.contigs_db)

        ContigsSuperclass.__init__(self, self.args, self.run, self.progress)
        ProfileSuperclass.__init__(self, self.args, self.run, self.progress)

        self.init_split_sequences()
        self.init_gene_coverages_dict()



####################################################################################################
#
#     DATABASES
#
####################################################################################################

class ProfileDatabase:
    """To create an empty profile database and/or access one."""
    def __init__(self, db_path, run=run, progress=progress, quiet=True):
        self.db = None
        self.db_path = db_path

        self.run = run
        self.progress = progress
        self.quiet = quiet

        self.init()


    def init(self):
        if os.path.exists(self.db_path):
            is_profile_db(self.db_path)
            self.db = db.DB(self.db_path, anvio.__profile__version__)
            meta_table = self.db.get_table_as_dict('self')
            self.meta = dict([(k, meta_table[k]['value']) for k in meta_table])

            for key in ['min_contig_length', 'SNVs_profiled', 'AA_frequencies_profiled', 'min_coverage_for_variability', 'merged', 'blank', 'contigs_clustered', 'report_variability_full', 'num_contigs', 'num_splits', 'total_length', 'total_reads_mapped']:
                try:
                    self.meta[key] = int(self.meta[key])
                except:
                    pass

            self.samples = set([s.strip() for s in self.meta['samples'].split(',')])

            self.run.info('Profile database', 'An existing database, %s, has been initiated.' % self.db_path, quiet=self.quiet)
            self.run.info('Samples', self.meta['samples'], quiet=self.quiet)
        else:
            self.db = None


    def create(self, meta_values={}):
        is_db_ok_to_create(self.db_path, 'profile')

        self.db = db.DB(self.db_path, anvio.__profile__version__, new_database=True)

        for key in meta_values:
            self.db.set_meta_value(key, meta_values[key])

        self.db.set_meta_value('creation_date', time.time())

        # creating empty default tables
        self.db.create_table(t.clusterings_table_name, t.clusterings_table_structure, t.clusterings_table_types)
        self.db.create_table(t.gene_coverages_table_name, t.gene_coverages_table_structure, t.gene_coverages_table_types)
        self.db.create_table(t.variable_nts_table_name, t.variable_nts_table_structure, t.variable_nts_table_types)
        self.db.create_table(t.variable_aas_table_name, t.variable_aas_table_structure, t.variable_aas_table_types)
        self.db.create_table(t.views_table_name, t.views_table_structure, t.views_table_types)
        self.db.create_table(t.collections_info_table_name, t.collections_info_table_structure, t.collections_info_table_types)
        self.db.create_table(t.collections_bins_info_table_name, t.collections_bins_info_table_structure, t.collections_bins_info_table_types)
        self.db.create_table(t.collections_contigs_table_name, t.collections_contigs_table_structure, t.collections_contigs_table_types)
        self.db.create_table(t.collections_splits_table_name, t.collections_splits_table_structure, t.collections_splits_table_types)
        self.db.create_table(t.states_table_name, t.states_table_structure, t.states_table_types)

        self.disconnect()

        self.run.info('Profile database', 'A new database, %s, has been created.' % (self.db_path), quiet=self.quiet)


    def disconnect(self):
        self.db.disconnect()


class PanDatabase:
    """To create an empty pan database, and/or access to one."""
    def __init__(self, db_path, run=run, progress=progress, quiet=True):
        self.db = None
        self.db_path = db_path

        self.run = run
        self.progress = progress
        self.quiet = quiet

        self.init()


    def init(self):
        if os.path.exists(self.db_path):
            is_pan_db(self.db_path)
            self.db = db.DB(self.db_path, anvio.__pan__version__)
            meta_table = self.db.get_table_as_dict('self')
            self.meta = dict([(k, meta_table[k]['value']) for k in meta_table])

            for key in ['num_genomes', 'pc_min_occurrence', 'use_ncbi_blast', 'diamond_sensitive', 'exclude_partial_gene_calls']:
                try:
                    self.meta[key] = int(self.meta[key])
                except:
                    pass

            for key in ['min_percent_identity', 'maxbit', 'mcl_inflation']:
                try:
                    self.meta[key] = float(self.meta[key])
                except:
                    pass

            self.internal_genomes = [s.strip() for s in self.meta['internal_genome_names'].split(',')]
            self.external_genomes = [s.strip() for s in self.meta['external_genome_names'].split(',')]
            self.genomes = self.internal_genomes + self.external_genomes

            self.run.info('Pan database', 'An existing database, %s, has been initiated.' % self.db_path, quiet=self.quiet)
            self.run.info('Genomes', '%d found' % len(self.genomes), quiet=self.quiet)
        else:
            self.db = None


    def create(self, meta_values={}):
        is_db_ok_to_create(self.db_path, 'pan')

        self.db = db.DB(self.db_path, anvio.__pan__version__, new_database=True)

        for key in meta_values:
            self.db.set_meta_value(key, meta_values[key])

        self.db.set_meta_value('creation_date', time.time())

        # know thyself
        self.db.set_meta_value('db_type', 'pan')

        # creating empty default tables for pan specific operations:
        self.db.create_table(t.pan_protein_clusters_table_name, t.pan_protein_clusters_table_structure, t.pan_protein_clusters_table_types)

        # creating empty default tables for standard anvi'o profiles
        self.db.create_table(t.clusterings_table_name, t.clusterings_table_structure, t.clusterings_table_types)
        self.db.create_table(t.views_table_name, t.views_table_structure, t.views_table_types)
        self.db.create_table(t.collections_info_table_name, t.collections_info_table_structure, t.collections_info_table_types)
        self.db.create_table(t.collections_bins_info_table_name, t.collections_bins_info_table_structure, t.collections_bins_info_table_types)
        self.db.create_table(t.collections_contigs_table_name, t.collections_contigs_table_structure, t.collections_contigs_table_types)
        self.db.create_table(t.collections_splits_table_name, t.collections_splits_table_structure, t.collections_splits_table_types)
        self.db.create_table(t.states_table_name, t.states_table_structure, t.states_table_types)

        self.disconnect()

        self.run.info('Pan database', 'A new database, %s, has been created.' % (self.db_path), quiet=self.quiet)


    def disconnect(self):
        self.db.disconnect()


<<<<<<< HEAD
class PanDatabase:
    """To create an empty pan database, and/or access to one."""
    def __init__(self, db_path, run=run, progress=progress, quiet=True):
        self.db = None
        self.db_path = db_path

        self.run = run
        self.progress = progress
        self.quiet = quiet

        self.init()


    def init(self):
        if os.path.exists(self.db_path):
            is_pan_db(self.db_path)
            self.db = db.DB(self.db_path, anvio.__pan__version__)
            meta_table = self.db.get_table_as_dict('self')
            self.meta = dict([(k, meta_table[k]['value']) for k in meta_table])

            for key in ['num_genomes', 'min_percent_identity', 'pc_min_occurrence', 'use_ncbi_blast', 'diamond_sensitive', 'exclude_partial_gene_calls']:
                try:
                    self.meta[key] = int(self.meta[key])
                except:
                    pass

            for key in ['num_genomes', 'pc_min_occurrence', 'use_ncbi_blast', 'diamond_sensitive', 'exclude_partial_gene_calls']:
                try:
                    self.meta[key] = int(self.meta[key])
                except:
                    pass

            for key in ['min_percent_identity', 'maxbit', 'mcl_inflation']:
                try:
                    self.meta[key] = float(self.meta[key])
                except:
                    pass

            self.internal_genomes = [s.strip() for s in self.meta['internal_genome_names'].split(',')]
            self.external_genomes = [s.strip() for s in self.meta['external_genome_names'].split(',')]
            self.genomes = self.internal_genomes + self.external_genomes

            self.run.info('Pan database', 'An existing database, %s, has been initiated.' % self.db_path, quiet=self.quiet)
            self.run.info('Genomes', '%d found' % len(self.genomes), quiet=self.quiet)
        else:
            self.db = None


    def create(self, meta_values={}):
        is_db_ok_to_create(self.db_path, 'pan')

        self.db = db.DB(self.db_path, anvio.__pan__version__, new_database=True)

        for key in meta_values:
            self.db.set_meta_value(key, meta_values[key])

        self.db.set_meta_value('creation_date', time.time())

        # know thyself
        pan_db_hash = '%08x' % random.randrange(16**8)
        self.db.set_meta_value('pan_db_hash', pan_db_hash)
        self.db.set_meta_value('db_type', 'pan')

        # creating empty default tables for pan specific operations:
        self.db.create_table(t.pan_protein_clusters_table_name, t.pan_protein_clusters_table_structure, t.pan_protein_clusters_table_types)

        # creating empty default tables for standard anvi'o profiles
        self.db.create_table(t.clusterings_table_name, t.clusterings_table_structure, t.clusterings_table_types)
        self.db.create_table(t.views_table_name, t.views_table_structure, t.views_table_types)
        self.db.create_table(t.collections_info_table_name, t.collections_info_table_structure, t.collections_info_table_types)
        self.db.create_table(t.collections_bins_info_table_name, t.collections_bins_info_table_structure, t.collections_bins_info_table_types)
        self.db.create_table(t.collections_contigs_table_name, t.collections_contigs_table_structure, t.collections_contigs_table_types)
        self.db.create_table(t.collections_splits_table_name, t.collections_splits_table_structure, t.collections_splits_table_types)
        self.db.create_table(t.states_table_name, t.states_table_structure, t.states_table_types)

        self.disconnect()

        self.run.info('Pan database', 'A new database, %s, has been created.' % (self.db_path), quiet=self.quiet)

        return pan_db_hash


    def disconnect(self):
        self.db.disconnect()


=======
>>>>>>> 82fa927c
class ContigsDatabase:
    """To create an empty contigs database and/or access one."""
    def __init__(self, db_path, run=run, progress=progress, quiet=True, skip_init=False):
        self.db = None
        self.db_path = db_path

        self.run = run
        self.progress = progress
        self.quiet = quiet

        self.meta = {}

        if not skip_init:
            self.init()


    def init(self):
        if os.path.exists(self.db_path):
            is_contigs_db(self.db_path)
            self.db = db.DB(self.db_path, anvio.__contigs__version__)
            meta_table = self.db.get_table_as_dict('self')
            self.meta = dict([(k, meta_table[k]['value']) for k in meta_table])

            for key in ['split_length', 'kmer_size', 'total_length', 'num_splits', 'num_contigs', 'genes_are_called']:
                self.meta[key] = int(self.meta[key])

            if 'creation_date' not in self.meta:
                raise ConfigError, "The contigs database ('%s') seems to be corrupted :/ This happens if the process that\
                                    that generates the database ends prematurely. Most probably, you will need to generate\
                                    the contigs database from scratch. Sorry!" % (self.db_path)

            self.run.info('Contigs database', 'An existing database, %s, has been initiated.' % self.db_path, quiet=self.quiet)
            self.run.info('Number of contigs', self.meta['num_contigs'], quiet=self.quiet)
            self.run.info('Number of splits', self.meta['num_splits'], quiet=self.quiet)
            self.run.info('Total number of nucleotides', self.meta['total_length'], quiet=self.quiet)
            self.run.info('Split length', self.meta['split_length'], quiet=self.quiet)
        else:
            self.db = None


    def create(self, args):
        A = lambda x: args.__dict__[x] if x in args.__dict__ else None
        contigs_fasta = A('contigs_fasta')
        split_length = A('split_length')
        kmer_size = A('kmer_size')
        skip_gene_calling = A('skip_gene_calling')
        external_gene_calls = A('external_gene_calls')
        skip_mindful_splitting = A('skip_mindful_splitting')
        debug = A('debug')

        is_db_ok_to_create(self.db_path, 'contigs')

        if external_gene_calls:
            filesnpaths.is_file_exists(external_gene_calls)

        if external_gene_calls and skip_gene_calling:
            raise ConfigError, "You provided a file for external gene calls, and used requested gene calling to be\
                                skipped. Please make up your mind."

        filesnpaths.is_file_fasta_formatted(contigs_fasta)

        # just take a quick look at the first defline to make sure this FASTA file complies with anvi'o's
        # "simple defline" rule.
        fasta = u.SequenceSource(contigs_fasta)
        fasta.next()
        defline = fasta.id
        fasta.close()

        if not utils.check_contig_names(defline, dont_raise=True):
            raise ConfigError, "The FASTA file you provided does not comply with the 'simple deflines' requirement of\
                                anvi'o. Please read this section in the tutorial to understand the reason behind this\
                                requirement (anvi'o is very upset for making you do this): %s" \
                                                      % ('http://merenlab.org/2015/05/02/anvio-tutorial/#preparation')

        all_ids_in_FASTA = utils.get_all_ids_from_fasta(contigs_fasta)
        if len(all_ids_in_FASTA) != len(set(all_ids_in_FASTA)):
            raise ConfigError, "Every contig in the input FASTA file must have a unique ID. You know..."

        if not split_length:
            raise ConfigError, "Creating a new contigs database requires split length information to be\
                                provided. But the ContigsDatabase class was called to create one without this\
                                bit of information. Not cool."

        if not os.path.exists(contigs_fasta):
            raise ConfigError, "Creating a new contigs database requires a FASTA file with contigs to be provided."

        try:
            split_length = int(split_length)
        except:
            raise ConfigError, "Split size must be an integer."

        if split_length <= 0:
            split_length = sys.maxsize

        try:
            kmer_size = int(kmer_size)
        except:
            raise ConfigError, "K-mer size must be an integer."
        if kmer_size < 2 or kmer_size > 8:
            raise ConfigError, "We like our k-mer sizes between 2 and 8, sorry! (but then you can always change the\
                                source code if you are not happy to be told what you can't do, let us know how it goes!)."

        if skip_gene_calling:
            skip_mindful_splitting = True

        self.db = db.DB(self.db_path, anvio.__contigs__version__, new_database=True)

        # creating empty default tables
        self.db.create_table(t.hmm_hits_table_name, t.hmm_hits_table_structure, t.hmm_hits_table_types)
        self.db.create_table(t.hmm_hits_info_table_name, t.hmm_hits_info_table_structure, t.hmm_hits_info_table_types)
        self.db.create_table(t.hmm_hits_splits_table_name, t.hmm_hits_splits_table_structure, t.hmm_hits_splits_table_types)
        self.db.create_table(t.collections_info_table_name, t.collections_info_table_structure, t.collections_info_table_types)
        self.db.create_table(t.collections_bins_info_table_name, t.collections_bins_info_table_structure, t.collections_bins_info_table_types)
        self.db.create_table(t.collections_contigs_table_name, t.collections_contigs_table_structure, t.collections_contigs_table_types)
        self.db.create_table(t.collections_splits_table_name, t.collections_splits_table_structure, t.collections_splits_table_types)
        self.db.create_table(t.genes_in_contigs_table_name, t.genes_in_contigs_table_structure, t.genes_in_contigs_table_types)
        self.db.create_table(t.genes_in_splits_table_name, t.genes_in_splits_table_structure, t.genes_in_splits_table_types)
        self.db.create_table(t.splits_taxonomy_table_name, t.splits_taxonomy_table_structure, t.splits_taxonomy_table_types)
        self.db.create_table(t.taxon_names_table_name, t.taxon_names_table_structure, t.taxon_names_table_types)
        self.db.create_table(t.genes_taxonomy_table_name, t.genes_taxonomy_table_structure, t.genes_taxonomy_table_types)
        self.db.create_table(t.contig_sequences_table_name, t.contig_sequences_table_structure, t.contig_sequences_table_types)
        self.db.create_table(t.gene_function_calls_table_name, t.gene_function_calls_table_structure, t.gene_function_calls_table_types)
        self.db.create_table(t.gene_protein_sequences_table_name, t.gene_protein_sequences_table_structure, t.gene_protein_sequences_table_types)
        self.db.create_table(t.genes_in_splits_summary_table_name, t.genes_in_splits_summary_table_structure, t.genes_in_splits_summary_table_types)

        # know thyself
        self.db.set_meta_value('db_type', 'contigs')
        # this will be the unique information that will be passed downstream whenever this db is used:
        contigs_db_hash = '%08x' % random.randrange(16**8)
        self.db.set_meta_value('contigs_db_hash', contigs_db_hash)
        # set split length variable in the meta table
        self.db.set_meta_value('split_length', split_length)

        # first things first: do the gene calling on contigs. this part is important. we are doing the
        # gene calling first. so we understand wher genes start and end. this information will guide the
        # arrangement of the breakpoint of splits
        genes_in_contigs_dict = {}
        contig_name_to_gene_start_stops = {}
        if not skip_gene_calling:
            # temporarily disconnect to perform gene calls
            self.db.disconnect()

            gene_calls_tables = TablesForGeneCalls(self.db_path, contigs_fasta, debug=debug)

            # if the user provided a file for external gene calls, use it. otherwise do the gene calling yourself.
            if external_gene_calls:
                gene_calls_tables.use_external_gene_calls_to_populate_genes_in_contigs_table(external_gene_calls)
            else:
                gene_calls_tables.call_genes_and_populate_genes_in_contigs_table()

            # reconnect and learn about what's done
            self.db = db.DB(self.db_path, anvio.__contigs__version__)

            genes_in_contigs_dict = self.db.get_table_as_dict(t.genes_in_contigs_table_name)

            for gene_unique_id in genes_in_contigs_dict:
                e = genes_in_contigs_dict[gene_unique_id]
                if e['contig'] not in contig_name_to_gene_start_stops:
                    contig_name_to_gene_start_stops[e['contig']] = set([])

                contig_name_to_gene_start_stops[e['contig']].add((gene_unique_id, e['start'], e['stop']), )


        # here we will process each item in the contigs fasta file.
        fasta = u.SequenceSource(contigs_fasta)
        db_entries_contig_sequences = []

        contigs_kmer_table = KMerTablesForContigsAndSplits('kmer_contigs', k=kmer_size)
        splits_kmer_table = KMerTablesForContigsAndSplits('kmer_splits', k=kmer_size)

        # create an instance from AuxiliaryDataForNtPositions to store information
        # about each nt position while looping over contigs
        auxiliary_contigs_data_path = ''.join(self.db_path[:-3]) + '.h5'
        nt_positions_auxiliary = auxiliarydataops.AuxiliaryDataForNtPositions(auxiliary_contigs_data_path, contigs_db_hash, create_new=True)

        contigs_info_table = InfoTableForContigs(split_length)
        splits_info_table = InfoTableForSplits()

        recovered_split_lengths = []

        # THE INFAMOUS GEN CONTGS DB LOOP (because it is so costly, we call it South Loop)
        self.progress.new('South Loop')
        while fasta.next():
            contig_name = fasta.id
            contig_sequence = fasta.seq

            self.progress.update('Contig "%d" ' % fasta.pos)

            genes_in_contig = contig_name_to_gene_start_stops[contig_name] if contig_name in contig_name_to_gene_start_stops else set([])

            self.progress.append('has %d genes, ' % len(genes_in_contig))
            if skip_mindful_splitting:
                contig_length, split_start_stops, contig_gc_content = contigs_info_table.append(contig_name, contig_sequence, set([]))
            else:
                contig_length, split_start_stops, contig_gc_content = contigs_info_table.append(contig_name, contig_sequence, genes_in_contig)

            # let's keep an eye on the returned split lengths
            if len(split_start_stops) > 1:
                recovered_split_lengths.extend([s[1] - s[0] for s in split_start_stops])

            self.progress.append('and %d nts. Now computing: auxiliary ... ' % contig_length)
            if genes_in_contig:
                nt_position_info_list = self.compress_nt_position_info(contig_length, genes_in_contig, genes_in_contigs_dict)
                nt_positions_auxiliary.append(contig_name, nt_position_info_list)

            contig_kmer_freq = contigs_kmer_table.get_kmer_freq(contig_sequence)

            self.progress.append('k-mers ...')
            for order in range(0, len(split_start_stops)):
                start, end = split_start_stops[order]
                split_name = contigops.gen_split_name(contig_name, order)

                # this is very confusing, because both contigs_kmer_table and splits_kmer_able in fact
                # holds kmer values for splits only. in one table, each split has a kmer value of their
                # contigs (to not lose the genomic context while clustering based on kmers), in the other
                # one each split holds its own kmer value.
                contigs_kmer_table.append(split_name, contig_sequence[start:end], kmer_freq=contig_kmer_freq)
                splits_kmer_table.append(split_name, contig_sequence[start:end])

                splits_info_table.append(split_name, contig_sequence[start:end], order, start, end, contig_gc_content, contig_name)

            db_entries_contig_sequences.append((contig_name, contig_sequence), )
        nt_positions_auxiliary.close()
        self.progress.end()

        self.db.set_meta_value('kmer_size', kmer_size)
        contigs_kmer_table.store(self.db)
        splits_kmer_table.store(self.db)
        contigs_info_table.store(self.db)
        splits_info_table.store(self.db)

        self.db._exec_many('''INSERT INTO %s VALUES (?,?)''' % t.contig_sequences_table_name, db_entries_contig_sequences)

        # set some useful meta values:
        self.db.set_meta_value('num_contigs', contigs_info_table.total_contigs)
        self.db.set_meta_value('total_length', contigs_info_table.total_nts)
        self.db.set_meta_value('num_splits', splits_info_table.total_splits)
        self.db.set_meta_value('taxonomy_source', None)
        self.db.set_meta_value('gene_function_sources', None)
        self.db.set_meta_value('genes_are_called', (not skip_gene_calling))
        self.db.set_meta_value('splits_consider_gene_calls', (not skip_mindful_splitting))
        self.db.set_meta_value('creation_date', time.time())
        self.disconnect()

        if not skip_gene_calling:
            gene_calls_tables.populate_genes_in_splits_tables()

        self.run.info('Contigs database', 'A new database, %s, has been created.' % (self.db_path), quiet=self.quiet)
        self.run.info('Number of contigs', contigs_info_table.total_contigs, quiet=self.quiet)
        self.run.info('Number of splits', splits_info_table.total_splits, quiet=self.quiet)
        self.run.info('Total number of nucleotides', contigs_info_table.total_nts, quiet=self.quiet)
        self.run.info('Gene calling step skipped', skip_gene_calling, quiet=self.quiet)
        self.run.info("Splits broke genes (non-mindful mode)", skip_mindful_splitting, quiet=self.quiet)
        self.run.info('Desired split length (what the user wanted)', split_length, quiet=self.quiet)
        self.run.info("Average split length (wnat anvi'o gave back)", (int(round(numpy.mean(recovered_split_lengths)))) \
                                                                        if recovered_split_lengths \
                                                                            else "(Anvi'o did not create any splits)", quiet=self.quiet)


    def compress_nt_position_info(self, contig_length, genes_in_contig, genes_in_contigs_dict):
        """This function compresses information regarding each nucleotide position in a given contig
           into a small int. Every nucleotide position is represented by four bits depending on whether
           they occur in a complete opoen reading frame, and which base they correspond to in a codon.

                0000
                ||||
                ||| \
                |||   Third codon?
                || \
                ||   Second codon?
                | \
                |   First codon?
                 \
                   Whether the position in a partial gene call

           8: int('1000', 2); nt position is in a partial gene call
           4: int('0100', 2); nt position is in a complete gene call, and is at the 1st position in the codon
           2: int('0010', 2); nt position is in a complete gene call, and is at the 2nd position in the codon
           1: int('0001', 2); nt position is in a complete gene call, and is at the 3rd position in the codon
        """

        # first we create a list of zeros for each position of the contig
        nt_position_info_list = [0] * contig_length

        for gene_unique_id, start, stop in genes_in_contig:
            gene_call = genes_in_contigs_dict[gene_unique_id]

            # if the gene call is a partial one, meaning the gene was cut at the beginning or
            # at the end of the contig, we are not going to try to make sense of synonymous /
            # non-synonmous bases in that. the clients who wish to use these variables must also
            # be careful about the difference
            if gene_call['partial']:
                for nt_position in range(start, stop):
                    nt_position_info_list[nt_position] = 8
                continue

            if gene_call['direction'] == 'f':
                for nt_position in range(start, stop, 3):
                    nt_position_info_list[nt_position] = 4
                    nt_position_info_list[nt_position + 1] = 2
                    nt_position_info_list[nt_position + 2] = 1
            elif gene_call['direction'] == 'r':
                for nt_position in range(stop - 1, start - 1, -3):
                    nt_position_info_list[nt_position] = 4
                    nt_position_info_list[nt_position - 1] = 2
                    nt_position_info_list[nt_position - 2] = 1

        return nt_position_info_list


    def disconnect(self):
        self.db.disconnect()


class SamplesInformationDatabase:
    """To create an empty samples information database and/or access one.

       The purpose of this database is to deal with sample-specific information. Such as
       how should samples be organized in the interactive interface, or what environmental
       data available about them?
    """
    def __init__(self, db_path, run=run, progress=progress, quiet=True):
        self.db = None
        self.db_path = db_path

        self.run = run
        self.progress = progress
        self.quiet = quiet

        self.meta = {}
        self.init()


    def init(self):
        if not self.db_path:
            raise ConfigError, "When SamplesInformationDatabase is called, the db_path parameter cannot be\
                                'None' type :/"

        if os.path.exists(self.db_path):
            is_samples_db(self.db_path)
            self.db = db.DB(self.db_path, anvio.__samples__version__)
            meta_table = self.db.get_table_as_dict('self')
            self.meta = dict([(k, meta_table[k]['value']) for k in meta_table])
            self.samples = set([s.strip() for s in self.meta['samples'].split(',')])
            self.sample_names_for_order = set([s.strip() for s in self.meta['sample_names_for_order'].split(',')]) \
                                                if self.meta['sample_names_for_order'] else self.samples
            self.samples_information_default_layer_order = self.meta['samples_information_default_layer_order'].split(',')

            self.run.info('Samples information database', 'An existing database, %s, has been initiated.' % self.db_path, quiet=self.quiet)
        else:
            self.db = None


    def get_samples_information_and_order_dicts(self):
        if not self.db:
            raise ConfigError, "The samples database has not been initialized. You are doing something wrong :/"

        samples = samplesops.SamplesInformation(run=self.run, progress=self.progress, quiet=self.quiet)

        samples_information_dict = samples.recover_samples_information_dict(self.db.get_table_as_dict(t.samples_information_table_name, error_if_no_data=False),
                                                                            self.db.get_table_as_dict(t.samples_attribute_aliases_table_name, error_if_no_data=False))
        samples_order_dict = self.db.get_table_as_dict(t.samples_order_table_name)

        return samples_information_dict, samples_order_dict


    def get_samples_information_default_layer_order(self):
        if not self.db:
            raise ConfigError, "The samples database has not been initialized. You are doing something wrong :/"

        return self.samples_information_default_layer_order


    def create(self, samples_information_path=None, samples_order_path=None):
        if not samples_information_path and not samples_order_path:
            raise ConfigError, "You must declare at least one of the input files to create a samples information\
                                database. Neither samples information, nor samples order file has been passed to\
                                the class :("

        is_db_ok_to_create(self.db_path, 'samples')

        samples = samplesops.SamplesInformation(run=self.run, progress=self.progress, quiet=self.quiet)
        samples.populate_from_input_files(samples_information_path, samples_order_path)

        self.db = db.DB(self.db_path, anvio.__samples__version__, new_database=True)

        # know thyself
        self.db.set_meta_value('db_type', 'samples_information')

        # set some useful meta values:
        self.db.set_meta_value('creation_date', time.time())

        # first create the easy one: the samples_order table.
        available_orders = samples.samples_order_dict.keys()
        db_entries = [(attribute, samples.samples_order_dict[attribute]['basic'], samples.samples_order_dict[attribute]['newick']) for attribute in samples.samples_order_dict]
        self.db.create_table(t.samples_order_table_name, t.samples_order_table_structure, t.samples_order_table_types)
        self.db._exec_many('''INSERT INTO %s VALUES (?,?,?)''' % t.samples_order_table_name, db_entries)
        self.db.set_meta_value('available_orders', ','.join(available_orders))

        # then create the table that holds aliases for sample attributes:
        self.db.create_table(t.samples_attribute_aliases_table_name, t.samples_attribute_aliases_table_structure, t.samples_attribute_aliases_table_types)
        db_entries = sorted([(alias, samples.aliases_to_attributes_dict[alias]) for alias in samples.aliases_to_attributes_dict])
        self.db._exec_many('''INSERT INTO %s VALUES (?,?)''' % t.samples_attribute_aliases_table_name, db_entries)

        # then, create the harder one: the samples_information table.
        aliases = sorted(samples.aliases_to_attributes_dict.keys())
        samples_information_table_structure = ['samples'] + sorted(aliases)
        samples_information_table_types = ['str'] + ['str'] * len(aliases)
        self.db.create_table(t.samples_information_table_name, samples_information_table_structure, samples_information_table_types)
        db_entries = [tuple([sample] + [samples.samples_information_dict[sample][h] for h in samples_information_table_structure[1:]]) for sample in samples.samples_information_dict]
        self.db._exec_many('''INSERT INTO %s VALUES (%s)''' % (t.samples_information_table_name, ','.join(['?'] * len(samples_information_table_structure))), db_entries)

        # store samples described into the self table
        self.db.set_meta_value('samples', ','.join(samples.sample_names) if samples.sample_names else None)
        self.db.set_meta_value('sample_names_for_order', ','.join(samples.sample_names_in_samples_order_file) if samples.sample_names_in_samples_order_file else None)
        self.db.set_meta_value('samples_information_default_layer_order', ','.join(samples.samples_information_default_layer_order) if hasattr(samples, 'samples_information_default_layer_order') else None)

        self.disconnect()

        self.run.info('Samples information database', 'A new samples information database, %s, has been created.' % (self.db_path), quiet=self.quiet)
        self.run.info('Number of samples', len(samples.sample_names), quiet=self.quiet)
        self.run.info('Number of organizations', len(available_orders), quiet=self.quiet)

    def disconnect(self):
        self.db.disconnect()


####################################################################################################
#
#     TABLES
#
####################################################################################################


class InfoTableForContigs:
    def __init__(self, split_length):
        self.db_entries = []
        self.total_nts = 0
        self.total_contigs = 0
        self.split_length = split_length


    def append(self, seq_id, sequence, gene_start_stops=None):
        sequence_length = len(sequence)
        gc_content = utils.get_GC_content_for_sequence(sequence)

        # how many splits will there be?
        split_start_stops = utils.get_split_start_stops(sequence_length, self.split_length, gene_start_stops)

        self.total_nts += sequence_length
        self.total_contigs += 1
        db_entry = tuple([seq_id, sequence_length, gc_content, len(split_start_stops)])
        self.db_entries.append(db_entry)

        return (sequence_length, split_start_stops, gc_content)


    def store(self, db):
        db.create_table(t.contigs_info_table_name, t.contigs_info_table_structure, t.contigs_info_table_types)
        if len(self.db_entries):
            db._exec_many('''INSERT INTO %s VALUES (%s)''' % (t.contigs_info_table_name, (','.join(['?'] * len(self.db_entries[0])))), self.db_entries)


class InfoTableForSplits:
    def __init__(self):
        self.db_entries = []
        self.total_splits = 0


    def append(self, seq_id, sequence, order, start, end, parent_gc_content, parent):
        self.total_splits += 1
        sequence_length = len(sequence)
        db_entry = tuple([seq_id, order, start, end, sequence_length, utils.get_GC_content_for_sequence(sequence), parent_gc_content, parent])
        self.db_entries.append(db_entry)


    def store(self, db):
        db.create_table(t.splits_info_table_name, t.splits_info_table_structure, t.splits_info_table_types)
        if len(self.db_entries):
            db._exec_many('''INSERT INTO %s VALUES (%s)''' % (t.splits_info_table_name, (','.join(['?'] * len(self.db_entries[0])))), self.db_entries)


class KMerTablesForContigsAndSplits:
    def __init__(self, table_name, k=4):
        self.table_name = table_name
        self.kmers_class = kmers.KMers(k)
        self.kmers = sorted(list(self.kmers_class.kmers[k]))

        self.kmer_dict = {}
        self.db_entries = []

        self.kmers_table_structure = ['contig'] + self.kmers
        self.kmers_table_types = ['text'] + ['numeric'] * len(self.kmers)


    def get_kmer_freq(self, sequence):
        return self.kmers_class.get_kmer_frequency(sequence, dist_metric_safe=True)


    def append(self, seq_id, sequence, kmer_freq=None):
        if not kmer_freq:
            kmer_freq = self.kmers_class.get_kmer_frequency(sequence, dist_metric_safe=True)

        db_entry = tuple([seq_id] + [kmer_freq[kmer] for kmer in self.kmers])
        self.db_entries.append(db_entry)


    def store(self, db):
        db.create_table(self.table_name, self.kmers_table_structure, self.kmers_table_types)
        db._exec_many('''INSERT INTO %s VALUES (%s)''' % (self.table_name, (','.join(['?'] * len(self.kmers_table_structure)))), self.db_entries)


class TablesForViews(Table):
    def __init__(self, db_path, run=run, progress=progress):
        self.db_path = db_path

        self.DB_CLASS = DBClassFactory().get(db_type=get_db_type(db_path))

        Table.__init__(self, self.db_path, get_required_version_for_db(db_path), run, progress)


    def create_new_view(self, data_dict, table_name, table_structure, table_types, view_name=None):
        """Creates a new view table, and adds an entry for it into the 'views' table.

        Entries in 'views' table appear in various places in the interface. However, we also generate
        view tables to store the type of data we do not wish to display on interfaces, but be able
        access from various other modules. A good example to this is the clustering recipes. When we
        profile a sample, we treat every stplit as their own entity with respect to their mean coverage.
        Although it is great for visualization purposes, it is not useful for clustering purposes since in
        most cases we wish splits to stay together in clustering output. Hence, we create a mean_coverage_splits
        table, where each split holds their own coverage, and we create a mean_coverage_contigs table where each
        split has the coverage of their parent. Clearly the second table is not useful to display. When a table
        is not added as an entry to the 'views' table, then it only exists in the database for other purposes
        than displaying it.

        If a new view does not have a 'view_id', it is not added the 'views' table to provide that flexibility.
        """

        anvio_db = self.DB_CLASS(self.db_path)

        views_in_db = anvio_db.db.get_table_as_dict(t.views_table_name)

        if view_name and view_name in views_in_db:
            raise ConfigError, "TablesForViews speaking: Yo yo yo. You already have a view in the db, called %s\
                                precisely, you can't create another one, before you get rid of the existing one."

        # first create the data table:
        anvio_db.db.drop_table(table_name)
        anvio_db.db.create_table(table_name, table_structure, table_types)
        db_entries = [tuple([item] + [data_dict[item][h] for h in table_structure[1:]]) for item in data_dict]
        anvio_db.db._exec_many('''INSERT INTO %s VALUES (%s)''' % (table_name, ','.join(['?'] * len(table_structure))), db_entries)

        if view_name:
            anvio_db.db._exec('''INSERT INTO %s VALUES (?,?)''' % t.views_table_name, (view_name, table_name))

        anvio_db.disconnect()


    def remove(self, view_name, table_names_to_blank=[]):
        anvio_db = self.DB_CLASS(self.db_path)
        anvio_db.db._exec('''DELETE FROM %s WHERE view_id == %s''' % (t.views_table_name, view_name))
        for table_name in table_names_to_blank:
            anvio_db.db._exec('''DELETE FROM %s''' % table_name)
        anvio_db.disconnect()


class TableForVariability(Table):
    def __init__(self, db_path, run=run, progress=progress):
        self.db_path = db_path
        self.run = run
        self.progress = progress

        Table.__init__(self, self.db_path, get_required_version_for_db(db_path), run=self.run, progress=self.progress)

        self.num_entries = 0
        self.db_entries = []
        self.set_next_available_id(t.variable_nts_table_name)


    def append(self, profile):
        db_entry = tuple([self.next_id(t.variable_nts_table_name)] + [profile[h] for h in t.variable_nts_table_structure[1:]])
        self.db_entries.append(db_entry)
        self.num_entries += 1
        if self.num_entries % 100 == 0:
            self.progress.update('Information for %d SNV sites have been added ...' % self.num_entries)


    def store(self):
        profile_db = ProfileDatabase(self.db_path)
        profile_db.db._exec_many('''INSERT INTO %s VALUES (?,?,?,?,?,?,?,?,?,?,?,?,?,?,?,?,?,?,?,?,?)''' % t.variable_nts_table_name, self.db_entries)
        profile_db.disconnect()


class AA_counts(ContigsSuperclass):
    def __init__(self, args, run=run, progress=progress):
        self.args = args
        self.run = run
        self.progress = progress

        A = lambda x: args.__dict__[x] if x in args.__dict__ else None
        self.profile_db_path = A('profile_db')
        self.contigs_db_path = A('contigs_db')
        self.output_file_path = A('output_file')
        self.collection_name = A('collection_name')
        self.bin_ids_file_path = A('bin_ids_file')
        self.contigs_of_interest_file_path = A('contigs_of_interest')
        self.genes_of_interest_file_path = A('gene_caller_ids')

        if self.output_file_path:
            filesnpaths.is_output_file_writable(self.output_file_path)

        self.counts_dict = {}

        # init contigs bro
        ContigsSuperclass.__init__(self, self.args, self.run, self.progress)

        error_msg = "You mixed up optional stuff :/ Please read the help."
        if self.profile_db_path:
            if self.contigs_of_interest_file_path or self.genes_of_interest_file_path:
                raise ConfigError, error_msg
            self.__AA_counts_for_bins()
        elif self.contigs_of_interest_file_path:
            if self.profile_db_path or self.genes_of_interest_file_path:
                raise ConfigError, error_msg
            self.__AA_counts_for_contigs()
        elif self.genes_of_interest_file_path:
            if self.profile_db_path or self.contigs_of_interest_file_path:
                raise ConfigError, error_msg
            self.__AA_counts_for_genes()
        else:
            self.__AA_counts_for_the_contigs_db()


    def __AA_counts_for_bins(self):
        if not self.collection_name:
            raise ConfigError, "You must declare a collection name along with the profile database."

        profile_db = ProfileDatabase(self.profile_db_path)
        collections_info_table = profile_db.db.get_table_as_dict(t.collections_info_table_name)
        collections_splits_table = profile_db.db.get_table_as_dict(t.collections_splits_table_name)
        profile_db.disconnect()

        if not len(collections_info_table):
            raise ConfigError, "There are no collections stored in the profile database :/"

        if not self.collection_name in collections_info_table:
            valid_collections = ', '.join(collections_info_table.keys())
            raise ConfigError, "'%s' is not a valid collection name. But %s: '%s'." \
                                    % (self.collection_name,
                                       'these are' if len(valid_collections) > 1 else 'this is',
                                       valid_collections)

        bin_names_in_collection = collections_info_table[self.collection_name]['bin_names'].split(',')

        if self.bin_ids_file_path:
            filesnpaths.is_file_exists(self.bin_ids_file_path)
            bin_names_of_interest = [line.strip() for line in open(self.bin_ids_file_path).readlines()]

            missing_bins = [b for b in bin_names_of_interest if b not in bin_names_in_collection]
            if len(missing_bins):
                raise ConfigError, "Some bin names you declared do not appear to be in the collection %s." \
                                            % self.collection_name
        else:
            bin_names_of_interest = bin_names_in_collection

        collection_dict = utils.get_filtered_dict(collections_splits_table, 'collection_name', set([self.collection_name]))
        collection_dict = utils.get_filtered_dict(collection_dict, 'bin_name', set(bin_names_of_interest))

        split_name_per_bin_dict = {}
        for bin_name in bin_names_of_interest:
            split_name_per_bin_dict[bin_name] = set([])

        for e in collection_dict.values():
            split_name_per_bin_dict[e['bin_name']].add(e['split'])

        for bin_name in bin_names_of_interest:
            self.counts_dict[bin_name] = self.get_AA_counts_dict(split_names=set(split_name_per_bin_dict[bin_name]))['AA_counts']


    def __AA_counts_for_contigs(self):
        filesnpaths.is_file_exists(self.contigs_of_interest_file_path)

        contigs_of_interest = [line.strip() for line in open(self.contigs_of_interest_file_path).readlines()]

        missing_contigs = [True for c in contigs_of_interest if c not in self.contigs_basic_info]
        if missing_contigs:
            raise ConfigError, "Some contig names you declared do not seem to be present in the contigs\
                                database :("

        for contig_name in contigs_of_interest:
            self.counts_dict[contig_name] = self.get_AA_counts_dict(contig_names=set([contig_name]))['AA_counts']


    def __AA_counts_for_genes(self):
        filesnpaths.is_file_exists(self.genes_of_interest_file_path)

        try:
            genes_of_interest = [int(line.strip()) for line in open(self.genes_of_interest_file_path).readlines()]
        except:
            raise ConfigError, "Gene call ids in your genes of interest file does not resemble anvi'o gene\
                                call ids (I tried to int them, and it didn't work!)"

        for gene_call in genes_of_interest:
            self.counts_dict[gene_call] = self.get_AA_counts_dict(gene_caller_ids=set([gene_call]))['AA_counts']


    def __AA_counts_for_the_contigs_db(self):
        self.counts_dict[self.args.contigs_db] = self.get_AA_counts_dict()['AA_counts']


    def report(self):
        if self.args.output_file:
            header = ['source'] + sorted(self.counts_dict.values()[0].keys())
            utils.store_dict_as_TAB_delimited_file(self.counts_dict, self.args.output_file, header)
            self.run.info('Output', self.args.output_file)

        return self.counts_dict


class TableForAAFrequencies(Table):
    def __init__(self, db_path, run=run, progress=progress):
        self.db_path = db_path
        self.run = run
        self.progress = progress

        Table.__init__(self, self.db_path, get_required_version_for_db(db_path), run=self.run, progress=self.progress)

        self.num_entries = 0
        self.db_entries = []
        self.set_next_available_id(t.variable_aas_table_name)


    def append(self, profile):
        db_entry = tuple([self.next_id(t.variable_aas_table_name)] + [profile[h] for h in t.variable_aas_table_structure[1:]])
        self.db_entries.append(db_entry)
        self.num_entries += 1
        if self.num_entries % 100 == 0:
            self.progress.update('Information for %d codons have been added ...' % self.num_entries)


    def store(self):
        profile_db = ProfileDatabase(self.db_path)
        profile_db.db._exec_many('''INSERT INTO %s VALUES (%s)''' % (t.variable_aas_table_name, ','.join(['?'] * len(t.variable_aas_table_structure))), self.db_entries)
        profile_db.disconnect()


class TableForGeneCoverages(Table):
    '''The purpose of this class is to keep coverage values for each gene in contigs for found in a sample.
       Simply, you create an instance from it, keep sending contig instances from contig.py::Contig class along with
       a list of inferred start/stop locations for each reading frame. Once you are done, you call create_gene_coverages_table.'''
    def __init__(self, db_path, run=run, progress=progress):
        self.db_path = db_path

        Table.__init__(self, self.db_path, get_required_version_for_db(db_path), run, progress)

        self.genes = []
        self.set_next_available_id(t.gene_coverages_table_name)

        # we keep coverage values in contig.py/Contig instances only for splits, during the profiling,
        # coverage for contigs are temporarily calculated, and then discarded. probably that behavior
        # should change for good. but for now I will generate a dict to keep contig coverages to avoid
        # even more redundant computations:
        self.contig_coverages = {}


    def analyze_contig(self, contig, sample_id, start_stop_pos_list):
        if contig.name not in self.contig_coverages:
            contig_coverage = []
            for split in contig.splits:
                contig_coverage.extend(split.coverage.c)
            self.contig_coverages[contig.name] = contig_coverage

        for gene_callers_id, start, stop in start_stop_pos_list:
            gene_coverage = numpy.mean(self.contig_coverages[contig.name][start:stop])
            self.add_gene_entry(gene_callers_id, sample_id, gene_coverage)


    def add_gene_entry(self, gene_callers_id, sample_id, coverage):
        self.genes.append({'gene_callers_id': gene_callers_id, 'sample_id': sample_id, 'mean_coverage': coverage})


    def store(self):
        profile_db = ProfileDatabase(self.db_path)
        db_entries = [tuple([self.next_id(t.gene_coverages_table_name)] + [gene[h] for h in t.gene_coverages_table_structure[1:]]) for gene in self.genes]
        profile_db.db._exec_many('''INSERT INTO %s VALUES (?,?,?,?)''' % t.gene_coverages_table_name, db_entries)
        profile_db.disconnect()


class TablesForGeneCalls(Table):
    def __init__(self, db_path, contigs_fasta=None, run=run, progress=progress, debug=False):
        self.db_path = db_path
        self.contigs_fasta = contigs_fasta
        self.debug = debug

        is_contigs_db(self.db_path)

        if self.contigs_fasta:
            filesnpaths.is_file_exists(self.contigs_fasta)
            filesnpaths.is_file_fasta_formatted(self.contigs_fasta)


    def check_gene_calls_dict(self, gene_calls_dict):
        if not isinstance(gene_calls_dict, type({})):
            raise ConfigError, "Gene calls dict must be a dict instance :/"

        try:
            map(int, gene_calls_dict.keys())
        except ValueError:
            raise ConfigError, "Keys of a gene calls dict must be integers!"

        if False in map(lambda x: x['direction'] in ['f', 'r'], gene_calls_dict.values()):
            raise ConfigError, "The values in 'direction' column can't be anything but 'f' (for forward)\
                                or 'r' (for reverse). You have other stuff, and it is not cool."

        if False in map(lambda x: x['stop'] > x['start'], gene_calls_dict.values()):
            raise ConfigError, "For each gene call, the stop position must be bigger than the start position.\
                                Your gene calls dict does not conform to that. If you have reverse gene calls\
                                you must use the 'direction' column to declare that."

        if False in map(lambda x: (x['stop'] - float(x['start'])) % 3.0 == 0, gene_calls_dict.values()):
            raise ConfigError, "Something is wrong with your gene calls. For every gene call, the (stop - start)\
                                should be multiply of 3. It is not the case for all, which is a deal breaker."


    def use_external_gene_calls_to_populate_genes_in_contigs_table(self, input_file_path):
        Table.__init__(self, self.db_path, anvio.__contigs__version__, run, progress, simple=True)

        # take care of gene calls dict
        gene_calls_dict = utils.get_TAB_delimited_file_as_dictionary(input_file_path,
                                                                     expected_fields=t.genes_in_contigs_table_structure,
                                                                     only_expected_fields=True,
                                                                     column_mapping=[int, str, int, int, str, int, str, str])

        # recover protein sequences. during this operation we are going to have to read all contig sequences
        # into the damn memory. anvi'o is doing a pretty bad job with memory management :(
        protein_sequences = {}

        contig_sequences = {}
        fasta = u.SequenceSource(self.contigs_fasta)
        while fasta.next():
            contig_sequences[fasta.id] = fasta.seq
        fasta.close()

        number_of_impartial_gene_calls = 0
        for gene_callers_id in gene_calls_dict:
            gene_call = gene_calls_dict[gene_callers_id]
            contig_name = gene_call['contig']

            if contig_name not in contig_sequences:
                raise ConfigError, "You are in big trouble :( The contig name '%s' in your external gene callers file\
                                    does not appear to be in the contigs FASTA file. How did this happen?" % contig_name

            if gene_call['partial']:
                protein_sequences[gene_callers_id] = ''
                number_of_impartial_gene_calls += 1
                continue

            sequence = contig_sequences[contig_name][gene_call['start']:gene_call['stop']]
            if gene_call['direction'] == 'r':
                sequence = utils.rev_comp(sequence)

            protein_sequences[gene_callers_id] = utils.get_DNA_sequence_translated(sequence, gene_callers_id)

        # populate genes_in_contigs, and gene_protein_sequences table in contigs db.
        self.populate_genes_in_contigs_table(gene_calls_dict, protein_sequences)

        if number_of_impartial_gene_calls:
            self.run.warning('%d of your %d gene calls were impartial, hence the translated protein sequences for those\
                              were not stored in the database.' % (number_of_impartial_gene_calls, len(gene_calls_dict)))


    def call_genes_and_populate_genes_in_contigs_table(self, gene_caller='prodigal'):
        Table.__init__(self, self.db_path, anvio.__contigs__version__, run, progress, simple=True)

        # get gene calls and protein sequences
        gene_calls_dict, protein_sequences = self.run_gene_caller(gene_caller)

        # make sure the returning gene calls dict is proper
        self.check_gene_calls_dict(gene_calls_dict)

        # populate genes_in_contigs, and gene_protein_sequences table in contigs db.
        self.populate_genes_in_contigs_table(gene_calls_dict, protein_sequences)


    def run_gene_caller(self, gene_caller='prodigal'):
        """Runs gene caller, and returns gene_calls_dict, and protein sequences."""
        remove_fasta_after_processing = False

        if not self.contigs_fasta:
            self.contigs_fasta = self.export_sequences_table_in_db_into_FASTA_file()
            remove_fasta_after_processing = True

        if self.debug:
            self.run.info_single('--debug flag is [ON], which means temporary directories generated by\
                                 this run will not be removed', nl_after=2)

        gene_caller = genecalling.GeneCaller(self.contigs_fasta, gene_caller=gene_caller, debug=self.debug)

        gene_calls_dict, protein_sequences = gene_caller.process()

        if not self.debug and remove_fasta_after_processing:
            os.remove(self.contigs_fasta)

        return gene_calls_dict, protein_sequences


    def populate_genes_in_contigs_table(self, gene_calls_dict, protein_sequences):
        contigs_db = db.DB(self.db_path, anvio.__contigs__version__)

        # we know there is nothing there, but lets make double sure
        contigs_db._exec('''DELETE FROM %s''' % (t.genes_in_contigs_table_name))
        contigs_db._exec('''DELETE FROM %s''' % (t.gene_protein_sequences_table_name))

        self.progress.new('Processing')
        self.progress.update('Entering %d gene calls into the db ...' % (len(gene_calls_dict)))

        db_entries = [tuple([entry_id] + [gene_calls_dict[entry_id][h] for h in t.genes_in_contigs_table_structure[1:]]) for entry_id in gene_calls_dict]
        contigs_db._exec_many('''INSERT INTO %s VALUES (?,?,?,?,?,?,?,?)''' % t.genes_in_contigs_table_name, db_entries)

        db_entries = [tuple([entry_id] + [protein_sequences[entry_id]]) for entry_id in gene_calls_dict]
        contigs_db._exec_many('''INSERT INTO %s VALUES (?,?)''' % t.gene_protein_sequences_table_name, db_entries)

        self.progress.end()

        contigs_db.disconnect()


    def populate_genes_in_splits_tables(self):
        Table.__init__(self, self.db_path, anvio.__contigs__version__, run, progress)
        self.init_gene_calls_dict()

        genes_in_splits = GenesInSplits()
        # build a dictionary for fast access to all proteins identified within a contig
        gene_calls_in_contigs_dict = {}
        for gene_callers_id in self.gene_calls_dict:
            contig = self.gene_calls_dict[gene_callers_id]['contig']
            if contig in gene_calls_in_contigs_dict:
                gene_calls_in_contigs_dict[contig].add(gene_callers_id)
            else:
                gene_calls_in_contigs_dict[contig] = set([gene_callers_id])

        contigs_without_any_gene_calls = list(set(self.contigs_info.keys()) - set(gene_calls_in_contigs_dict.keys()))
        run.info('Contigs with at least one gene call', '%d of %d (%.1f%%)' % (len(gene_calls_in_contigs_dict),
                                                                               len(self.contigs_info),
                                                                               len(gene_calls_in_contigs_dict) * 100.0 / len(self.contigs_info)))

        for contig in contigs_without_any_gene_calls:
            gene_calls_in_contigs_dict[contig] = set([])

        splits_dict = {}
        for contig in self.contigs_info:
            for split_name in self.contig_name_to_splits[contig]:
                start = self.splits_info[split_name]['start']
                stop = self.splits_info[split_name]['end']

                gene_start_stops = []
                # here we go through all genes in the contig and identify the all the ones that happen to be in
                # this particular split to generate summarized info for each split. BUT one important that is done
                # in the following loop is genes_in_splits.add call, which populates GenesInSplits class.
                for gene_callers_id in gene_calls_in_contigs_dict[contig]:
                    if self.gene_calls_dict[gene_callers_id]['stop'] > start and self.gene_calls_dict[gene_callers_id]['start'] < stop:
                        gene_start_stops.append((self.gene_calls_dict[gene_callers_id]['start'], self.gene_calls_dict[gene_callers_id]['stop']), )
                        genes_in_splits.add(split_name, start, stop, gene_callers_id, self.gene_calls_dict[gene_callers_id]['start'], self.gene_calls_dict[gene_callers_id]['stop'])

                # here we identify genes that are associated with a split even if one base of the gene spills into
                # the defined start or stop of a split, which means, split N, will include genes A, B and C in this
                # scenario:
                #
                # contig: (...)------[ gene A ]--------[     gene B    ]----[gene C]---------[    gene D    ]-----(...)
                #         (...)----------x---------------------------------------x--------------------------------(...)
                #                        ^ (split N start)                       ^ (split N stop)
                #                        |                                       |
                #                        |<-              split N              ->|
                #
                # however, when looking at the coding versus non-coding nucleotide ratios in a split, we have to make
                # sure that only the relevant portion of gene A and gene C is counted:
                total_coding_nts = 0
                for gene_start, gene_stop in gene_start_stops:
                    total_coding_nts += (gene_stop if gene_stop < stop else stop) - (gene_start if gene_start > start else start)

                splits_dict[split_name] = {'num_genes': len(gene_start_stops),
                                           'avg_gene_length': numpy.mean([(l[1] - l[0]) for l in gene_start_stops]) if len(gene_start_stops) else 0.0,
                                           'ratio_coding': total_coding_nts * 1.0 / (stop - start),
                                           }

        # open connection
        contigs_db = ContigsDatabase(self.db_path)
        # push raw entries for splits table
        db_entries = [tuple([split] + [splits_dict[split][h] for h in t.genes_in_splits_summary_table_structure[1:]]) for split in splits_dict]
        contigs_db.db._exec_many('''INSERT INTO %s VALUES (?,?,?,?)''' % t.genes_in_splits_summary_table_name, db_entries)

        # push entries for genes in splits table
        db_entries = [tuple([entry_id] + [genes_in_splits.splits_to_prots[entry_id][h] for h in t.genes_in_splits_table_structure[1:]]) for entry_id in genes_in_splits.splits_to_prots]
        contigs_db.db._exec_many('''INSERT INTO %s VALUES (?,?,?,?,?,?)''' % t.genes_in_splits_table_name, db_entries)
        # disconnect
        contigs_db.disconnect()


class TablesForHMMHits(Table):
    def __init__(self, db_path, num_threads_to_use=1, run=run, progress=progress):
        self.num_threads_to_use = num_threads_to_use
        self.db_path = db_path

        self.debug = False

        Table.__init__(self, self.db_path, anvio.__contigs__version__, run, progress)

        if not self.genes_are_called:
            raise ConfigError, "It seems the contigs database '%s' was created with '--skip-gene-calling' flag.\
                                Nothing to do here :/" % (self.db_path)

        self.init_gene_calls_dict()

        if not len(self.gene_calls_dict):
            raise ConfigError, "Tables that should contain gene calls are empty. Which probably means the gene\
                                caller reported no genes for your contigs."

        self.set_next_available_id(t.hmm_hits_table_name)
        self.set_next_available_id(t.hmm_hits_splits_table_name)


    def populate_search_tables(self, sources={}):
        # if we end up generating a temporary file for protein sequences:
        if not len(sources):
            import anvio.data.hmm
            sources = anvio.data.hmm.sources

        if not sources:
            return

        target_files_dict = {}

        tmp_directory_path = filesnpaths.get_temp_directory_path()

        # here we will go through targets and populate target_files_dict based on what we find among them.
        targets = set([s['target'] for s in sources.values()])
        for target in targets:

            alphabet, context = utils.anvio_hmm_target_term_to_alphabet_and_context(target)

            self.run.info('Target found', '%s:%s' % (alphabet, context))

            class Args: pass
            args = Args()
            args.contigs_db = self.db_path
            contigs_db = ContigsSuperclass(args)

            if context == 'GENE':
                if alphabet == 'AA':
                    target_files_dict['AA:GENE'] = os.path.join(tmp_directory_path, 'aa_gene_sequences.fa')
                    self.export_sequences_table_in_db_into_FASTA_file(t.gene_protein_sequences_table_name, output_file_path=target_files_dict['AA:GENE'])
                else:
                    target_files_dict['%s:GENE' % alphabet] = os.path.join(tmp_directory_path, '%s_gene_sequences.fa' % alphabet)
                    contigs_db.gen_FASTA_file_of_sequences_for_gene_caller_ids(output_file_path=target_files_dict['%s:GENE' % alphabet],
                                                                               simple_headers=True,
                                                                               rna_alphabet=True if alphabet=='RNA' else False)
            elif context == 'CONTIG':
                if alphabet == 'AA':
                    pass # because you can't be here.
                else:
                    target_files_dict['%s:CONTIG' % alphabet] = os.path.join(tmp_directory_path, '%s_contig_sequences.fa' % alphabet)
                    utils.export_contigs_from_contigs_db(self.db_path,
                                                         target_files_dict['%s:CONTIG' % alphabet],
                                                         rna_alphabet=True if alphabet=='RNA' else False)

        commander = HMMer(target_files_dict, num_threads_to_use=self.num_threads_to_use)

        for source in sources:
            alphabet, context = utils.anvio_hmm_target_term_to_alphabet_and_context(sources[source]['target'])

            kind_of_search = sources[source]['kind']
            domain = sources[source]['domain']
            all_genes_searched_against = sources[source]['genes']
            hmm_model = sources[source]['model']
            reference = sources[source]['ref']

            hmm_scan_hits_txt = commander.run_hmmscan(source,
                                                      '%s:%s' % (alphabet, context),
                                                      kind_of_search,
                                                      domain,
                                                      all_genes_searched_against,
                                                      hmm_model,
                                                      reference)

            if not hmm_scan_hits_txt:
                search_results_dict = {}
            else:
                parser = parser_modules['search']['hmmscan'](hmm_scan_hits_txt)
                search_results_dict = parser.get_search_results()

            self.append(source, reference, kind_of_search, domain, all_genes_searched_against, search_results_dict)

        if not self.debug:
            commander.clean_tmp_dirs()
            for v in target_files_dict.values():
                os.remove(v)


    def append(self, source, reference, kind_of_search, domain, all_genes, search_results_dict):
        # we want to define unique identifiers for each gene first. this information will be used to track genes that will
        # break into multiple pieces due to arbitrary split boundaries. while doing that, we will add the 'source' info
        # into the dictionary, so it perfectly matches to the table structure

        if not len(search_results_dict):
            return

        for entry_id in search_results_dict:
            hit = search_results_dict[entry_id]

            gene_call = self.gene_calls_dict[hit['gene_callers_id']]

            hit['gene_unique_identifier'] = hashlib.sha224('_'.join([gene_call['contig'], hit['gene_name'], str(gene_call['start']), str(gene_call['stop'])])).hexdigest()
            hit['source'] = source

        self.delete_entries_for_key('source', source, [t.hmm_hits_info_table_name, t.hmm_hits_table_name, t.hmm_hits_splits_table_name])

        contigs_db = ContigsDatabase(self.db_path)

        # push information about this search result into serach_info table.
        db_entries = [source, reference, kind_of_search, domain, ', '.join(all_genes)]
        contigs_db.db._exec('''INSERT INTO %s VALUES (?,?,?,?,?)''' % t.hmm_hits_info_table_name, db_entries)

        # then populate serach_data table for each contig.
        db_entries = []
        for hit in search_results_dict.values():
            entry_id = self.next_id(t.hmm_hits_table_name)
            db_entries.append(tuple([entry_id] + [hit[h] for h in t.hmm_hits_table_structure[1:]]))
            # tiny hack here: for each hit, we are generating a unique id (`entry_id`), and feeding that information
            #                 back into the dictionary to pass it to processing of splits, so each split-level
            #                 entry knows who is their parent.
            hit['hmm_hit_entry_id'] = entry_id

        contigs_db.db._exec_many('''INSERT INTO %s VALUES (?,?,?,?,?,?,?)''' % t.hmm_hits_table_name, db_entries)

        db_entries = self.process_splits(search_results_dict)
        contigs_db.db._exec_many('''INSERT INTO %s VALUES (?,?,?,?,?)''' % t.hmm_hits_splits_table_name, db_entries)

        contigs_db.disconnect()


    def process_splits(self, search_results_dict):
        hits_per_contig = {}
        for hit in search_results_dict.values():
            contig_name = self.gene_calls_dict[hit['gene_callers_id']]['contig']

            if contig_name in hits_per_contig:
                hits_per_contig[contig_name].append(hit)
            else:
                hits_per_contig[contig_name] = [hit]

        db_entries_for_splits = []

        for contig in self.contigs_info:
            if contig not in hits_per_contig:
                # no hits for this contig. pity!
                continue

            for split_name in self.contig_name_to_splits[contig]:
                split_start = self.splits_info[split_name]['start']
                split_stop = self.splits_info[split_name]['end']

                # FIXME: this really needs some explanation.
                for hit in hits_per_contig[contig]:
                    hit_start = self.gene_calls_dict[hit['gene_callers_id']]['start']
                    hit_stop = self.gene_calls_dict[hit['gene_callers_id']]['stop']

                    if hit_stop > split_start and hit_start < split_stop:
                        gene_length = hit_stop - hit_start
                        # if only a part of the gene is in the split:
                        start_in_split = (split_start if hit_start < split_start else hit_start) - split_start
                        stop_in_split = (split_stop if hit_stop > split_stop else hit_stop) - split_start
                        percentage_in_split = (stop_in_split - start_in_split) * 100.0 / gene_length

                        db_entry = tuple([self.next_id(t.hmm_hits_splits_table_name), hit['hmm_hit_entry_id'], split_name, percentage_in_split, hit['source']])
                        db_entries_for_splits.append(db_entry)

        return db_entries_for_splits


class TablesForCollections(Table):
    """Populates the collections_* tables, where collections of bins of contigs and splits are kept"""
    def __init__(self, db_path, run=run, progress=progress):
        self.db_path = db_path

        Table.__init__(self, self.db_path, get_required_version_for_db(db_path), run, progress)

        # set these dudes so we have access to unique IDs:
        self.set_next_available_id(t.collections_bins_info_table_name)
        self.set_next_available_id(t.collections_contigs_table_name)
        self.set_next_available_id(t.collections_splits_table_name)


    def delete(self, collection_name):
        utils.is_this_name_OK_for_database('collection name', collection_name, stringent=False)

        # remove any pre-existing information for 'collection_name'
        self.delete_entries_for_key('collection_name', collection_name, [t.collections_info_table_name, t.collections_contigs_table_name, t.collections_splits_table_name, t.collections_bins_info_table_name])


    def append(self, collection_name, collection_dict, bins_info_dict=None):
        utils.is_this_name_OK_for_database('collection name', collection_name, stringent=False)

        if bins_info_dict:
            if set(collection_dict.keys()) - set(bins_info_dict.keys()):
                raise ConfigError, 'Bins in the collection dict do not match to the ones in the bins info dict.\
                                    They do not have to be identical, but for each bin id, there must be a unique\
                                    entry in the bins informaiton dict. There is something wrong with your input :/'

        # remove any pre-existing information for 'collection_name'
        self.delete(collection_name)

        num_splits_in_collection_dict = sum([len(splits) for splits in collection_dict.values()])
        splits_in_collection_dict = set(list(chain.from_iterable(collection_dict.values())))
        if len(splits_in_collection_dict) != num_splits_in_collection_dict:
            raise ConfigError, "TablesForCollections::append: %d of the split or contig IDs appear more than once in\
                                your collections input. It is unclear to anvi'o how did you manage to do this, but we\
                                cannot go anywhere with this :/" % (num_splits_in_collection_dict - len(splits_in_collection_dict))

        database = db.DB(self.db_path, get_required_version_for_db(self.db_path))

        # how many clusters are defined in 'collection_dict'?
        bin_names = collection_dict.keys()

        # push information about this search result into serach_info table.
        db_entries = tuple([collection_name, num_splits_in_collection_dict, len(bin_names), ','.join(bin_names)])
        database._exec('''INSERT INTO %s VALUES (?,?,?,?)''' % t.collections_info_table_name, db_entries)

        if not bins_info_dict:
            colors = utils.get_random_colors_dict(bin_names)
            for bin_name in bin_names:
                bins_info_dict[bin_name] = {'html_color': colors[bin_name], 'source': 'UNKNOWN'}

        # populate bins info table.
        db_entries = [(self.next_id(t.collections_bins_info_table_name), collection_name, b, bins_info_dict[b]['source'], bins_info_dict[b]['html_color']) for b in bin_names]
        database._exec_many('''INSERT INTO %s VALUES (?,?,?,?,?)''' % t.collections_bins_info_table_name, db_entries)

        # populate splits table
        db_entries = []
        for bin_name in collection_dict:
            for split_name in collection_dict[bin_name]:
                db_entries.append(tuple([self.next_id(t.collections_splits_table_name), collection_name, split_name, bin_name]))
        database._exec_many('''INSERT INTO %s VALUES (?,?,?,?)''' % t.collections_splits_table_name, db_entries)
        num_splits = len(db_entries)


        # FIXME: This function can be called to populate the contigs database (via anvi-populate-collections), or
        # the profile database. when it is contigs database, the superclass Table has the self.splits_info variable
        # set when it is initialized. however, the Table instance is missing self.splis when it is initialized with
        # the profile database. hence some special controls for contigs db (note that collections_contigs_table is
        # only populated in the contigs database):
        if self.db_type == 'contigs':
            splits_only_in_collection_dict = [c for c in splits_in_collection_dict if c not in self.splits_info]
            splits_only_in_db = [c for c in self.splits_info if c not in splits_in_collection_dict]

            if len(splits_only_in_collection_dict):
                self.run.warning('%d of %d splits found in "%s" results are not in the database. This may be OK,\
                                          but you must be the judge of it. If this is somewhat surprising, please use caution\
                                          and make sure all is fine before going forward with you analysis.'\
                                                % (len(splits_only_in_collection_dict), len(splits_in_collection_dict), collection_name))

            if len(splits_only_in_db):
                self.run.warning('%d of %d splits found in the database were missing from the "%s" results. If this\
                                          does not make any sense, please make sure you know why before going any further.'\
                                                % (len(splits_only_in_db), len(self.splits_info), collection_name))

            # then populate contigs table.
            db_entries = self.process_contigs(collection_name, collection_dict)
            database._exec_many('''INSERT INTO %s VALUES (?,?,?,?)''' % t.collections_contigs_table_name, db_entries)

        database.disconnect()

        self.run.info('Collections', '%s annotations for %d splits have been successfully added to the database at "%s".'\
                                        % (collection_name, num_splits, self.db_path), mc='green')


    def process_contigs(self, collection_name, collection_dict):
        db_entries_for_contigs = []

        split_to_bin_name = {}
        for bin_name in collection_dict:
            for split_name in collection_dict[bin_name]:
                split_to_bin_name[split_name] = bin_name

        contigs_processed = set([])
        for split_name in split_to_bin_name:
            if split_name not in self.splits_info:
                # which means this split only appears in the input file, but not in the database.
                continue

            contig_name = self.splits_info[split_name]['parent']

            if contig_name in contigs_processed:
                continue
            else:
                contigs_processed.add(contig_name)

            db_entry = tuple([self.next_id(t.collections_contigs_table_name), collection_name, contig_name, split_to_bin_name[split_name]])
            db_entries_for_contigs.append(db_entry)

        return db_entries_for_contigs


class TablesForStates(Table):
    def __init__(self, db_path):
        self.db_path = db_path
        self.states = {}

        Table.__init__(self, self.db_path, get_required_version_for_db(db_path), run, progress)

        self.DB_CLASS = DBClassFactory().get(db_type=get_db_type(self.db_path))

        self.init()


    def init(self):
        anvio_db = self.DB_CLASS(self.db_path)
        self.states = anvio_db.db.get_table_as_dict(t.states_table_name)
        anvio_db.disconnect()


    def get_state(self, state_id):
        if state_id not in self.states:
            return None

        return self.states[state_id]


    def store_state(self, state_id, content, last_modified=None):
        self.remove_state(state_id)

        last_modified = datetime.datetime.now().strftime("%d.%m.%Y %H:%M:%S") if not last_modified else last_modified

        anvio_db = self.DB_CLASS(self.db_path)
        anvio_db.db._exec('''INSERT INTO %s VALUES (?,?,?)''' % t.states_table_name, (state_id, content, last_modified))
        self.states = anvio_db.db.get_table_as_dict(t.states_table_name)

        anvio_db.disconnect()


    def remove_state(self, state_id):
        self.delete_entries_for_key('name', state_id, [t.states_table_name])



class TablesForTaxonomy(Table):
    """Populate all tables with taxonomy information.

       Essentially takes in a dictionary of genes and taxon calls, populates three tables: taxon_names,
       splits_taxonomy, and gene_taxonomy when 'create' is called."""
    def __init__(self, db_path, run=run, progress=progress):
        self.db_path = db_path
        self.run = run
        self.progress = progress

        Table.__init__(self, self.db_path, anvio.__contigs__version__, self.run, self.progress)

        # this class keeps track of genes that occur in splits, and responsible
        # for generating the necessary table in the contigs database
        self.genes_in_splits = GenesInSplits()


    def create(self, genes_taxonomy_dict, taxon_names_dict, source='unkown source'):
        self.source = source

        if not self.genes_are_called:
            raise ConfigError, "Something is wrong. The contigs database says that genes were now called, and here\
                                you are trying to populate taxonomy tables for genes. No, thanks."

        self.init_gene_calls_dict()

        self.genes_taxonomy_dict = genes_taxonomy_dict
        self.taxon_names_dict = taxon_names_dict

        self.sanity_check() 

        # oepn connection
        contigs_db = ContigsDatabase(self.db_path)

        self.splits_info = contigs_db.db.get_table_as_dict(t.splits_info_table_name)

        # test whether there are already genes tables populated
        taxonomy_source = contigs_db.meta['taxonomy_source']
        if taxonomy_source:
            self.run.warning('Previous taxonomy information from "%s" is being replaced with the incoming data\
                              through "%s".' % (taxonomy_source, self.source))
            contigs_db.db._exec('''DELETE FROM %s''' % (t.splits_taxonomy_table_name))
            contigs_db.db._exec('''DELETE FROM %s''' % (t.taxon_names_table_name))
            contigs_db.db._exec('''DELETE FROM %s''' % (t.genes_taxonomy_table_name))

        # populate taxon mames table
        self.populate_taxon_names_table()

        # populate genes taxonomy table
        self.populate_genes_taxonomy_table()

        # compute and push split taxonomy information.
        self.populate_splits_taxonomy_table()

        # set the source
        contigs_db.db.remove_meta_key_value_pair('taxonomy_source')
        contigs_db.db.set_meta_value('taxonomy_source', self.source)

        # disconnect like a pro.
        contigs_db.disconnect()


    def populate_genes_taxonomy_table(self):
        # open connection
        contigs_db = ContigsDatabase(self.db_path)

        # push taxonomy data
        db_entries = [(gene_callers_id, self.genes_taxonomy_dict[gene_callers_id]) for gene_callers_id in self.genes_taxonomy_dict]
        contigs_db.db._exec_many('''INSERT INTO %s VALUES (?,?)''' % t.genes_taxonomy_table_name, db_entries)

        # disconnect
        contigs_db.disconnect()

        self.run.info('Genes taxonomy table', 'Taxonomy stored for %d gene calls' % len(db_entries))


    def populate_taxon_names_table(self):
        # open connection
        contigs_db = ContigsDatabase(self.db_path)

        db_entries = [tuple([t_name_id] + [self.taxon_names_dict[t_name_id][t_level] for t_level in t.taxon_names_table_structure[1:]]) for t_name_id in self.taxon_names_dict]
        contigs_db.db._exec_many('''INSERT INTO %s VALUES (?,?,?,?,?,?,?)''' % t.taxon_names_table_name, db_entries)

        contigs_db.disconnect()
        self.run.info('Taxon names table', 'Updated with %d unique taxon names' % len(db_entries))


    def sanity_check(self):
        """Basic checks to make sure things are in order at least to a minimum extent."""

        self.progress.new('Sanity checking ...')
        self.progress.update('Comparing gene caller ids in the incoming data and in the contigs database ..')
        gene_caller_ids_in_database = set(self.gene_calls_dict.keys())
        gene_caller_ids_in_taxonomy_dict = set(self.genes_taxonomy_dict.keys())
        gene_caller_ids_missing_in_db = gene_caller_ids_in_taxonomy_dict.difference(gene_caller_ids_in_database)
        self.progress.end()

        run.info("Num gene caller ids in the db", pp(len(gene_caller_ids_in_database)))
        run.info("Num gene caller ids in the incoming data", pp(len(gene_caller_ids_in_taxonomy_dict)))

        if gene_caller_ids_missing_in_db:
            raise ConfigError, "Taxonomy information for genes you are trying to import into the database contains\
                                %s gene caller ids that do not appear to be in the database. This is a step you must\
                                be very careful to make sure you are not importing annotations for genes that have\
                                nothing to do with your contigs database. To make sure of that, you should always work\
                                with `anvi-get-dna-sequences-for-gene-calls` or `anvi-get-aa-sequences-for-gene-calls` programs\
                                to get the data to annotate. For instance one of the gene caller ids you have in your\
                                input data that does not appear in the database is this one: '%s'. Anvi'o hopes it makes\
                                sense to you, because it definitely does not make any sense to anvi'o :("\
                                                        % (len(gene_caller_ids_missing_in_db), str(gene_caller_ids_missing_in_db.pop()))

        # check whether input matrix dict
        keys_found =  self.taxon_names_dict.values()[0].keys()
        missing_keys = [key for key in t.taxon_names_table_structure[1:] if key not in keys_found]
        if len(missing_keys):
            raise ConfigError, "Anvi'o is trying to get ready to create tables for taxonomy, but there is something\
                                wrong :( The taxonomy names dict (one of the required input dictionaries to the class\
                                seems to be missing a one or more keys that are necessary to finish the job. Here is \
                                a list of missing keys: %s. The complete list of input keys should contain these: %s."\
                                        % (', '.join(missing_keys), ', '.join(t.taxon_names_table_structure[1:]))

        if not len(self.taxon_names_dict):
            raise ConfigError, "Anvi'o is trying to get ready to create tables for taxonomy, but taxonomy names dict\
                                (one of the required input dictionaries to the class responsible for this task) seems\
                                to be empty."


    def populate_splits_taxonomy_table(self):
        """Populate the taxonomy information per split"""

        # build a dictionary for fast access to all proteins identified within a contig
        gene_caller_ids_in_contigs = {}
        for gene_callers_id in self.genes_taxonomy_dict:
            contig = self.gene_calls_dict[gene_callers_id]['contig']
            if contig in gene_caller_ids_in_contigs:
                gene_caller_ids_in_contigs[contig].add(gene_callers_id)
            else:
                gene_caller_ids_in_contigs[contig] = set([gene_callers_id])

        contigs_without_annotation = list(set(self.contigs_info.keys()) - set(gene_caller_ids_in_contigs.keys()))

        for contig in contigs_without_annotation:
            gene_caller_ids_in_contigs[contig] = set([])

        splits_dict = {}

        num_splits_processed = 0
        num_splits_with_taxonomy = 0

        for contig in self.contigs_info:
            for split_name in self.contig_name_to_splits[contig]:
                num_splits_processed += 1

                splits_dict[split_name] = None
                start = self.splits_info[split_name]['start']
                stop = self.splits_info[split_name]['end']

                taxon_name_ids = []
                for gene_callers_id in gene_caller_ids_in_contigs[contig]:
                    if self.gene_calls_dict[gene_callers_id]['stop'] > start and self.gene_calls_dict[gene_callers_id]['start'] < stop:
                        taxon_name_ids.append(self.genes_taxonomy_dict[gene_callers_id])

                if not taxon_name_ids:
                    continue

                if len(set(taxon_name_ids)) == 1:
                    splits_dict[split_name] = taxon_name_ids[0]
                else:
                    d = Counter()
                    for taxon_name_id in taxon_name_ids:
                        d[taxon_name_id] += 1

                    most_frequent_taxon_name_id, occurrence = d.most_common()[0]
                    splits_dict[split_name] = most_frequent_taxon_name_id

                num_splits_with_taxonomy += 1

        # open connection
        contigs_db = ContigsDatabase(self.db_path)

        # push taxonomy data
        db_entries = [(split, splits_dict[split]) for split in splits_dict]
        contigs_db.db._exec_many('''INSERT INTO %s VALUES (?,?)''' % t.splits_taxonomy_table_name, db_entries)

        # disconnect
        contigs_db.disconnect()

        self.run.info('Splits taxonomy', 'Input data from "%s" annotated %d of %d splits (%.1f%%) with taxonomy.'\
                                            % (self.source, num_splits_with_taxonomy, num_splits_processed,
                                               num_splits_with_taxonomy * 100.0 / num_splits_processed))


class TableForProteinClusters(Table):
    """A class to populte  protein clusters tabel in a given pan db.

      Here is an example:

        >>> table = TableForProteinClusters(db_path)
        >>> for ...:
        >>>     table.add({'gene_caller_id': gene_caller_id, 'protein_cluster_id': protein_cluster_id, 'genome_name': genome_name})
        >>> table.store()
    """

    def __init__(self, db_path, run=run, progress=progress):
        self.db_path = db_path

        is_pan_db(db_path)

        self.run = run
        self.progress = progress

        Table.__init__(self, self.db_path, anvio.__pan__version__, run, progress)

        self.set_next_available_id(t.pan_protein_clusters_table_name)

        self.entries = []


    def add(self, entry_dict):
        self.entries.append([entry_dict[key] for key in t.pan_protein_clusters_table_structure[1:]])


    def store(self):
        self.delete_contents_of_table(t.pan_protein_clusters_table_name, warning=False)

        db_entries = [tuple([self.next_id(t.pan_protein_clusters_table_name)] + entry) for entry in self.entries]
        pan_db = PanDatabase(self.db_path)
        pan_db.db._exec_many('''INSERT INTO %s VALUES (?,?,?,?)''' % t.pan_protein_clusters_table_name, db_entries)
        pan_db.disconnect()


class TableForGeneFunctions(Table):
    def __init__(self, db_path, run=run, progress=progress):
        self.db_path = db_path

        self.run = run
        self.progress = progress

        Table.__init__(self, self.db_path, anvio.__contigs__version__, run, progress)

        self.set_next_available_id(t.gene_function_calls_table_name)

    def create(self, functions_dict, drop_previous_annotations_first = False):
        self.sanity_check()

        # oepn connection
        contigs_db = ContigsDatabase(self.db_path)

        gene_function_sources = set([v['source'] for v in functions_dict.values()])
        unique_num_genes = len(set([v['gene_callers_id'] for v in functions_dict.values()]))

        # are there any previous annotations in the db:
        gene_function_sources_in_db = set(contigs_db.meta['gene_function_sources'].split(',')) if contigs_db.meta['gene_function_sources'] else None

        # here we will do some magic. there are mulitple scenarios to consider here:
        #
        # - this may be the first time the user importing funcitons into the db. easy-peasy,
        #   gene_function_sources_in_db is None, just import stuff.
        # - there may already be some functions in the db, and the user want to get rid of them first:
        #   gene_function_sources_in_db is not None, but drop_previous_annotations_first is True.
        #   kill the table, import stuff.
        # - there are already some functiosn in the db, and the user wants to add more: fine. now,
        #   gene_function_sources_in_db is not None, and drop_previous_annotations_first is False.
        #   keep the table, add new stuff in, let Table superclass take care of incoming IDs like
        #   a champ.
        if not gene_function_sources_in_db:
            # nothing to do here (case #1):  set the sources and continue
            contigs_db.db.remove_meta_key_value_pair('gene_function_sources')
            contigs_db.db.set_meta_value('gene_function_sources', ','.join(list(gene_function_sources)))

        elif gene_function_sources_in_db and drop_previous_annotations_first:
            self.run.warning("As per your request, anvi'o is REPLACING the previous function calls from %d sources\
                              with the incoming data, which contains %d entries originating from %d sources: %s" \
                                    % (len(gene_function_sources_in_db), len(functions_dict),
                                       len(gene_function_sources), ', '.join(gene_function_sources)))

            # clean the table and reset the next available ids
            contigs_db.db._exec('''DELETE FROM %s''' % (t.gene_function_calls_table_name))
            self.reset_next_available_id_for_table(t.gene_function_calls_table_name)

            # set the sources
            contigs_db.db.remove_meta_key_value_pair('gene_function_sources')
            contigs_db.db.set_meta_value('gene_function_sources', ','.join(gene_function_sources))

        elif gene_function_sources_in_db and not drop_previous_annotations_first:
            self.run.warning("It seems there have already been functions in the db from %d sources. Fine. Anvi'o\
                              will populate this database INCREMENTALLY with the additional %d entries originating\
                              from %d sources in the incoming data: %s" \
                                    % (len(gene_function_sources_in_db), len(functions_dict),
                                       len(gene_function_sources), ', '.join(gene_function_sources)))

            # set the sources
            contigs_db.db.remove_meta_key_value_pair('gene_function_sources')
            contigs_db.db.set_meta_value('gene_function_sources', ','.join(list(gene_function_sources_in_db.union(gene_function_sources))))

        # push the data
        db_entries = [tuple([self.next_id(t.gene_function_calls_table_name)] + [functions_dict[v][h] for h in t.gene_function_calls_table_structure[1:]]) for v in functions_dict]
        contigs_db.db._exec_many('''INSERT INTO %s VALUES (?,?,?,?,?,?)''' % t.gene_function_calls_table_name, db_entries)

        # disconnect like a pro.
        contigs_db.disconnect()

        self.run.info('Gene functions', '%d function calls from %d sources for %d unique gene calls has\
                                        been added to the contigs database.' % \
                                            (len(functions_dict), len(gene_function_sources), unique_num_genes))


    def sanity_check(self):
        pass


class GenesInSplits:
    def __init__(self):
        self.entry_id = 0
        self.splits_to_prots = {}

    def add(self, split_name, split_start, split_end, gene_callers_id, prot_start, prot_end):

        gene_length = prot_end - prot_start

        if gene_length <= 0:
            raise ConfigError, "dbops.py/GeneInSplits: OK. There is something wrong. We have this gene, '%s',\
                                which starts at position %d and ends at position %d. Well, it doesn't look right,\
                                does it?" % (gene_callers_id, prot_start, prot_end)

        # if only a part of the gene is in the split:
        start_in_split = (split_start if prot_start < split_start else prot_start) - split_start
        stop_in_split = (split_end if prot_end > split_end else prot_end) - split_start
        percentage_in_split = (stop_in_split - start_in_split) * 100.0 / gene_length

        self.splits_to_prots[self.entry_id] = {'split': split_name,
                                               'gene_callers_id': gene_callers_id,
                                               'start_in_split': start_in_split,
                                               'stop_in_split': stop_in_split,
                                               'percentage_in_split': percentage_in_split}
        self.entry_id += 1


####################################################################################################
#
#     HELPER FUNCTIONS
#
####################################################################################################

def is_contigs_db(db_path):
    filesnpaths.is_file_exists(db_path)
    if get_db_type(db_path) != 'contigs':
        raise ConfigError, "'%s' is not an anvi'o contigs database." % db_path


def is_pan_or_profile_db(db_path):
    if get_db_type(db_path) not in ['pan', 'profile']:
        raise ConfigError, "'%s' is neither a pan nor a profile database :/ Someone is in trouble."


def is_profile_db(db_path):
    if get_db_type(db_path) != 'profile':
        raise ConfigError, "'%s' is not an anvi'o profile database." % db_path


def is_pan_db(db_path):
    if get_db_type(db_path) != 'pan':
        raise ConfigError, "'%s' is not an anvi'o pan database." % db_path


def is_samples_db(db_path):
    if get_db_type(db_path) != 'samples_information':
        raise ConfigError, "'%s' is not an anvi'o samples database." % db_path


def is_db_ok_to_create(db_path, db_type):
    if os.path.exists(db_path):
        raise ConfigError, "Anvi'o will not overwrite an existing %s database. Please choose a different name\
                            or remove the existing database ('%s') first." % (db_type, db_path)

    if not db_path.lower().endswith('.db'):
        raise ConfigError, "Please make sure the file name for your new %s db has a '.db' extension. Anvi'o developers\
                            apologize for imposing their views on how anvi'o databases should be named, and are\
                            humbled by your cooperation." % db_type


def get_required_version_for_db(db_path):
    db_type = get_db_type(db_path)

    if db_type not in t.versions_for_db_types:
        raise ConfigError, "Anvi'o was trying to get the version of the -alleged- anvi'o database '%s', but it failed\
                            because it turns out it doesn't know anything about this '%s' type." % (db_path, db_type)

    return t.versions_for_db_types[db_type]


def get_db_type(db_path):
    filesnpaths.is_file_exists(db_path)

    try:
        database = db.DB(db_path, None, ignore_version=True)
    except:
        raise ConfigError, 'Are you sure "%s" is a database file? Because, you know, probably\
                            it is not at all..' % db_path

    tables = database.get_table_names()
    if 'self' not in tables:
        database.disconnect()
        raise ConfigError, "'%s' does not seem to be a anvi'o database..." % db_path

    db_type = database.get_meta_value('db_type')
    database.disconnect()

    return db_type


def is_profile_db_and_contigs_db_compatible(profile_db_path, contigs_db_path):
    is_contigs_db(contigs_db_path)
    is_profile_db(profile_db_path)

    contigs_db = ContigsDatabase(contigs_db_path)
    profile_db = ProfileDatabase(profile_db_path)

    a_hash = contigs_db.meta['contigs_db_hash']
    p_hash = profile_db.meta['contigs_db_hash']
    merged = profile_db.meta['merged']

    contigs_db.disconnect()
    profile_db.disconnect()

    if a_hash != p_hash:
        raise ConfigError, 'The contigs database and the profile database does not\
                            seem to be compatible. More specifically, this contigs\
                            database is not the one that was used when %s generated\
                            this profile database.'\
                                % 'anvi-merge' if merged else 'anvi-profile'

    return True


def is_profile_db_and_samples_db_compatible(profile_db_path, samples_db_path, manual_mode_exception=False):
    """Check whether every sample name in the profile database is represented in the samples information database"""
    is_profile_db(profile_db_path)
    is_samples_db(samples_db_path)

    profile_db = ProfileDatabase(profile_db_path)
    samples_db = SamplesInformationDatabase(samples_db_path)

    if 'merged' in profile_db.meta and not int(profile_db.meta['merged']):
        raise ConfigError, "Samples databases are only useful if you are working on a merged profile."

    if manual_mode_exception:
        # manual mode exception is a funny need. when the user wants to use --manual flag with anvi-interactive,
        # and provides a blank name for profile.db, sample names for that profile db are automaticalaly populated
        # from the data matrix file. so far so good. if the data matrix file is a mixed one, i.e., contains both
        # sample names in the conventional sense with numerical view data, and additional data, then sample names
        # coming from the first row of the file does not match with the entries in samples database. the best
        # solution for this is to enforce the use of view_data and additional_data inputs separately. unfortunately
        # that complicates the anvi-server interface unnecessarily.. so here we will simply pass the following
        # important tests, and hope that the user did a good job making sure sample names in samples database do match
        # the samples bit that appears in the data file :( I know, I know...
        samples_in_samples_db_but_not_in_profile_db = samples_db.samples - profile_db.samples
        if len(samples_in_samples_db_but_not_in_profile_db):
            raise ConfigError, "Anvi'o is upset with you :/ Please make sure your samples information files (or your\
                                samples database) contain sample names from your data file. These sample names are in\
                                your samples information, but not in your data file: '%s'. If this error does not make\
                                any sense to you, please contact an anvi'o developer." % ', '.join(samples_in_samples_db_but_not_in_profile_db)
        return


    missing_samples = profile_db.samples - samples_db.samples
    num_represented_samples = len(profile_db.samples) - len(missing_samples)

    if len(missing_samples):
        how_much_of_the_samples_are_represented_txt = 'none' if len(missing_samples) == len(profile_db.samples) else\
                                                      'only %d of %d' % (num_represented_samples, len(profile_db.samples))

        raise ConfigError, "The samples information database you provided ('%s') does not seem to agree well with the profile\
                            database ('%s'). More specifically, %s of the samples in the profile database are repesented in\
                            the samples information database. Names for these missing samples go like this: %s ...,\
                            while the sample names in the samples information database go like this: %s ... This could be due to\
                            a simple typo, or you may be using the wrong or outdated samples information database. You may need to\
                            regenerate the samples information database to fix this problem :/"\
                                                % (samples_db_path, profile_db_path, how_much_of_the_samples_are_represented_txt,
                                                   ', '.join(list(missing_samples)[0:3]), ', '.join(list(samples_db.samples)[0:3]))

    if samples_db.sample_names_for_order:
        missing_samples = samples_db.sample_names_for_order - profile_db.samples

        if len(missing_samples):
            raise ConfigError, "The samples order information in the samples database do not match with the sample names in\
                                the profile database (or the input data). To be precise, %d sample(s) occur(s) only in the\
                                samples database, and not found in the profile database (or in the input data). Here is some of\
                                them: %s ..." % (len(missing_samples), ', '.join(list(missing_samples)[0:3]))


def get_split_names_in_profile_db(profile_db_path):
    is_profile_db(profile_db_path)

    profile_db = ProfileDatabase(profile_db_path)

    if int(profile_db.meta['merged']):
        split_names = set(profile_db.db.get_single_column_from_table('mean_coverage_Q1Q3_splits', 'contig'))
    else:
        split_names = set(profile_db.db.get_single_column_from_table('atomic_data_splits', 'contig'))

    profile_db.disconnect()

    return split_names


def add_hierarchical_clustering_to_db(anvio_db_path, clustering_name, clustering_newick, distance, linkage, make_default=False, run=run):
    """Adds a new clustering into an anvi'o db"""

    # let's learn who we are dealing with:
    db_type = get_db_type(anvio_db_path)
    DB_CLASS = DBClassFactory().get(db_type=db_type)

    utils.is_this_name_OK_for_database('clustering_name parameter', clustering_name, stringent=False)

    # replace clustering id with a text that contains distance and linkage information
    clustering_id = ':'.join([clustering_name, distance, linkage])

    anvio_db = DB_CLASS(anvio_db_path)

    if t.clusterings_table_name not in anvio_db.db.get_table_names():
        raise ConfigError, "You can't a new clustering result into this %s database (%s). You know why? Becasue it doesn't\
                            have a table for 'clusterings' :(" % (db_type, anvio_db_path)

    try:
        available_clusterings = anvio_db.db.get_meta_value('available_clusterings').split(',')
    except:
        available_clusterings = []

    if clustering_id in available_clusterings:
        run.warning('Clustering for "%s" (with %s distance and %s linkage) is already in the database. Its content will\
                     be replaced with the new one.' % (clustering_name, distance, linkage))

        anvio_db.db._exec('''DELETE FROM %s where clustering = "%s"''' % (t.clusterings_table_name, clustering_id))
    else:
        available_clusterings.append(clustering_id)

    anvio_db.db._exec('''INSERT INTO %s VALUES (?,?)''' % t.clusterings_table_name, tuple([clustering_id, clustering_newick]))

    try:
        anvio_db.db.remove_meta_key_value_pair('available_clusterings')
    except:
        pass
    anvio_db.db.set_meta_value('available_clusterings', ','.join(available_clusterings))

    try:
        anvio_db.db.remove_meta_key_value_pair('PCs_clustered' if db_type == 'pan' else 'contigs_clustered')
    except:
        pass
    anvio_db.db.set_meta_value('PCs_clustered' if db_type == 'pan' else 'contigs_clustered', True)

    try:
        anvio_db.db.get_meta_value('default_clustering')
        default_clustering_is_set = True
    except:
        default_clustering_is_set = False

    if make_default or not default_clustering_is_set:
        try:
            anvio_db.db.remove_meta_key_value_pair('default_clustering')
        except:
            pass
        anvio_db.db.set_meta_value('default_clustering', clustering_id)

    anvio_db.disconnect()

    run.info('New hierarchical clusetring', '"%s" has been added to the database...' % clustering_id)


def get_default_clustering_id(default_clustering_requested, clusterings_dict, progress=progress, run=run):
    """Get the proper default clustering given the desired default with respect to available clusterings.
    
       This is tricky. We have some deault clusterings defined in the constants. For instance, for the
       merged profiles we want the default to be 'tnf-cov', for single profiles we want it to be 'tnf',
       etc. The problem is that these defaults do not indicate any distance metric or linkages,
       even though anvi'o allows users to define those variables freely in cluster configurations.

       A clustering dict can contain multiple clustrings. The purpose of this function is to take the
       desired default into consideration, but then find a working one if it is not available, or there
       are multiple ones in the dict.
    """

    if not clusterings_dict:
        raise ConfigError, "You requested to get the default clustering given the clustering dictionary,\
                            but the clustering dict is empty :/ "

    matching_clustering_ids = [clustering for clustering in clusterings_dict if clustering.lower().startswith(default_clustering_requested.lower())]

    if not len(matching_clustering_ids):
        default_clustering = clusterings_dict.keys()[0]
        run.warning('`get_default_clustering_id` function is concerned, because nothing in the clusterings\
                     dict matched to the desired default clustring class "%s". So it literally set "%s"\
                     (a class of "%s") randomly as the default. Good luck :/' % (default_clustering_requested,
                                                                                 default_clustering,
                                                                                 default_clustering.split(':')[0]))
        return default_clustering
    elif len(matching_clustering_ids) == 1:
        return matching_clustering_ids[0]
    else:
        default_clustering = matching_clustering_ids[0]
        run.warning('`get_default_clustering_id` function is concerned, because there were multiple entries\
                     in the clusterings dict matched to the desired default clustring class "%s". So it set\
                     the first of all %d matching clusterings, which happened to be the "%s", as the\
                     default. We hope that will not screw up your mojo :/' % (default_clustering_requested,
                                                                              len(matching_clustering_ids),
                                                                              default_clustering))
        return default_clustering<|MERGE_RESOLUTION|>--- conflicted
+++ resolved
@@ -1152,95 +1152,6 @@
         self.db.disconnect()
 
 
-<<<<<<< HEAD
-class PanDatabase:
-    """To create an empty pan database, and/or access to one."""
-    def __init__(self, db_path, run=run, progress=progress, quiet=True):
-        self.db = None
-        self.db_path = db_path
-
-        self.run = run
-        self.progress = progress
-        self.quiet = quiet
-
-        self.init()
-
-
-    def init(self):
-        if os.path.exists(self.db_path):
-            is_pan_db(self.db_path)
-            self.db = db.DB(self.db_path, anvio.__pan__version__)
-            meta_table = self.db.get_table_as_dict('self')
-            self.meta = dict([(k, meta_table[k]['value']) for k in meta_table])
-
-            for key in ['num_genomes', 'min_percent_identity', 'pc_min_occurrence', 'use_ncbi_blast', 'diamond_sensitive', 'exclude_partial_gene_calls']:
-                try:
-                    self.meta[key] = int(self.meta[key])
-                except:
-                    pass
-
-            for key in ['num_genomes', 'pc_min_occurrence', 'use_ncbi_blast', 'diamond_sensitive', 'exclude_partial_gene_calls']:
-                try:
-                    self.meta[key] = int(self.meta[key])
-                except:
-                    pass
-
-            for key in ['min_percent_identity', 'maxbit', 'mcl_inflation']:
-                try:
-                    self.meta[key] = float(self.meta[key])
-                except:
-                    pass
-
-            self.internal_genomes = [s.strip() for s in self.meta['internal_genome_names'].split(',')]
-            self.external_genomes = [s.strip() for s in self.meta['external_genome_names'].split(',')]
-            self.genomes = self.internal_genomes + self.external_genomes
-
-            self.run.info('Pan database', 'An existing database, %s, has been initiated.' % self.db_path, quiet=self.quiet)
-            self.run.info('Genomes', '%d found' % len(self.genomes), quiet=self.quiet)
-        else:
-            self.db = None
-
-
-    def create(self, meta_values={}):
-        is_db_ok_to_create(self.db_path, 'pan')
-
-        self.db = db.DB(self.db_path, anvio.__pan__version__, new_database=True)
-
-        for key in meta_values:
-            self.db.set_meta_value(key, meta_values[key])
-
-        self.db.set_meta_value('creation_date', time.time())
-
-        # know thyself
-        pan_db_hash = '%08x' % random.randrange(16**8)
-        self.db.set_meta_value('pan_db_hash', pan_db_hash)
-        self.db.set_meta_value('db_type', 'pan')
-
-        # creating empty default tables for pan specific operations:
-        self.db.create_table(t.pan_protein_clusters_table_name, t.pan_protein_clusters_table_structure, t.pan_protein_clusters_table_types)
-
-        # creating empty default tables for standard anvi'o profiles
-        self.db.create_table(t.clusterings_table_name, t.clusterings_table_structure, t.clusterings_table_types)
-        self.db.create_table(t.views_table_name, t.views_table_structure, t.views_table_types)
-        self.db.create_table(t.collections_info_table_name, t.collections_info_table_structure, t.collections_info_table_types)
-        self.db.create_table(t.collections_bins_info_table_name, t.collections_bins_info_table_structure, t.collections_bins_info_table_types)
-        self.db.create_table(t.collections_contigs_table_name, t.collections_contigs_table_structure, t.collections_contigs_table_types)
-        self.db.create_table(t.collections_splits_table_name, t.collections_splits_table_structure, t.collections_splits_table_types)
-        self.db.create_table(t.states_table_name, t.states_table_structure, t.states_table_types)
-
-        self.disconnect()
-
-        self.run.info('Pan database', 'A new database, %s, has been created.' % (self.db_path), quiet=self.quiet)
-
-        return pan_db_hash
-
-
-    def disconnect(self):
-        self.db.disconnect()
-
-
-=======
->>>>>>> 82fa927c
 class ContigsDatabase:
     """To create an empty contigs database and/or access one."""
     def __init__(self, db_path, run=run, progress=progress, quiet=True, skip_init=False):
